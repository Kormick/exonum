--- conflicted
+++ resolved
@@ -17,15 +17,12 @@
 pub use exonum_api::ApiAccess;
 
 use actix_web::{test::TestServer, App};
-<<<<<<< HEAD
-=======
 use exonum::{
     blockchain::ApiSender,
     messages::{AnyTx, Verified},
 };
 use exonum_api::{self as api, ApiAggregator};
 use failure::format_err;
->>>>>>> 236d7f89
 use futures::Future;
 use log::{info, trace};
 use reqwest::{
