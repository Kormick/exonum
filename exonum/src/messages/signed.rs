// Copyright 2019 The Exonum Team
//
// Licensed under the Apache License, Version 2.0 (the "License");
// you may not use this file except in compliance with the License.
// You may obtain a copy of the License at
//
//   http://www.apache.org/licenses/LICENSE-2.0
//
// Unless required by applicable law or agreed to in writing, software
// distributed under the License is distributed on an "AS IS" BASIS,
// WITHOUT WARRANTIES OR CONDITIONS OF ANY KIND, either express or implied.
// See the License for the specific language governing permissions and
// limitations under the License.

use exonum_merkledb::{impl_serde_hex_for_binary_value, BinaryValue, ObjectHash};
<<<<<<< HEAD
use failure::ensure;
=======
use exonum_proto::ProtobufConvert;
use failure::Error;
>>>>>>> 55d79d2d
use serde::{
    de::{Deserialize, Deserializer},
    ser::{Serialize, Serializer},
};

use std::{borrow::Cow, convert::TryFrom};

use crate::{
    crypto::{self, Hash, PublicKey, SecretKey},
    messages::types::{ExonumMessage, SignedMessage},
    proto,
};

impl SignedMessage {
    /// Creates a new signed message from the given binary value.
    pub fn new(payload: impl BinaryValue, author: PublicKey, secret_key: &SecretKey) -> Self {
        let payload = payload.into_bytes();
        let signature = crypto::sign(payload.as_ref(), secret_key);
        Self {
            payload,
            author,
            signature,
        }
    }

    /// Verifies message signature and returns the corresponding checked message.
    pub fn into_verified<T>(self) -> Result<Verified<T>, failure::Error>
    where
        T: TryFrom<Self>,
    {
        // Verifies message signature
        ensure!(
            crypto::verify(&self.signature, &self.payload, &self.author),
            "Failed to verify signature."
        );
        // Deserializes message.
        let inner = T::try_from(self.clone())
            .map_err(|_| failure::format_err!("Failed to decode message from payload."))?;

        Ok(Verified { raw: self, inner })
    }
}

impl_serde_hex_for_binary_value! { SignedMessage }

/// Wraps a `Payload` together with the corresponding `SignedMessage`.
///
/// Usually one wants to work with fully parsed and verified messages (i.e., `Payload`).
/// However, occasionally we have to retransmit the message into the network or
/// save its serialized form. We could serialize the `Payload` back,
/// but Protobuf does not have a canonical form so the resulting payload may
/// have different binary representation (thus invalidating the message signature).
///
/// So we use `Verified` to keep the original byte buffer around with the parsed `Payload`.
///
/// Be careful with `BinaryValue::from_bytes` method!
/// It for performance reasons skips signature verification.
///
/// See module [documentation](index.html#examples) for examples.
#[derive(Clone, Debug)]
pub struct Verified<T> {
    pub(super) raw: SignedMessage,
    pub(super) inner: T,
}

impl<T> PartialEq for Verified<T> {
    fn eq(&self, other: &Self) -> bool {
        self.raw.eq(&other.raw)
    }
}

impl<T> Verified<T> {
    /// Returns reference to the underlying signed message.
    pub fn as_raw(&self) -> &SignedMessage {
        &self.raw
    }

    /// Takes the underlying signed message.
    pub fn into_raw(self) -> SignedMessage {
        self.raw
    }

    /// Returns message author key.
    pub fn author(&self) -> PublicKey {
        self.raw.author
    }
}

impl<T> Verified<T>
where
    T: TryFrom<SignedMessage>,
{
    /// Returns reference to the underlying message payload.
    pub fn payload(&self) -> &T {
        &self.inner
    }

    /// Takes the underlying message payload.
    pub fn into_payload(self) -> T {
        self.inner
    }
}

impl<T> Verified<T>
where
    T: TryFrom<SignedMessage> + Into<ExonumMessage> + TryFrom<ExonumMessage>,
{
    /// Signs the specified value and creates a new verified message from it.
    pub fn from_value(inner: T, public_key: PublicKey, secret_key: &SecretKey) -> Self {
        // Curious trick to avoid clone.
        // Converts inner to the `ExonumMessage` type to proper serialization.
        let exonum_msg = inner.into();
        let raw = SignedMessage::new(exonum_msg.to_bytes(), public_key, secret_key);
        // Converts back to the inner type.
        let inner = if let Ok(inner) = T::try_from(exonum_msg) {
            inner
        } else {
            unreachable!("We can safely convert `ExonumMessage` back to the inner type.")
        };
        Self { raw, inner }
    }
}

impl<'de, T> Deserialize<'de> for Verified<T>
where
    T: TryFrom<SignedMessage>,
{
    /// Warning: This implementation checks signature which is slow operation.
    fn deserialize<D>(deserializer: D) -> Result<Self, D::Error>
    where
        D: Deserializer<'de>,
    {
        SignedMessage::deserialize(deserializer)?
            .into_verified::<T>()
            .map_err(serde::de::Error::custom)
    }
}

impl<T> Serialize for Verified<T>
where
    T: TryFrom<SignedMessage>,
{
    fn serialize<S>(&self, serializer: S) -> Result<S::Ok, S::Error>
    where
        S: Serializer,
    {
        self.as_raw().serialize(serializer)
    }
}

impl<T> BinaryValue for Verified<T>
where
    for<'a> T: TryFrom<&'a SignedMessage>,
{
    fn to_bytes(&self) -> Vec<u8> {
        self.raw.to_bytes()
    }

    fn from_bytes(bytes: Cow<'_, [u8]>) -> Result<Self, failure::Error> {
        let raw = SignedMessage::from_bytes(bytes)?;
        let inner =
            T::try_from(&raw).map_err(|_| failure::format_err!("Unable to decode message"))?;
        Ok(Self { raw, inner })
    }
}

impl<T> ObjectHash for Verified<T>
where
    for<'a> T: TryFrom<&'a SignedMessage>,
{
    fn object_hash(&self) -> Hash {
        self.raw.object_hash()
    }
}

impl<T> AsRef<T> for Verified<T> {
    fn as_ref(&self) -> &T {
        &self.inner
    }
}

impl<T> From<Verified<T>> for SignedMessage {
    fn from(msg: Verified<T>) -> Self {
        msg.into_raw()
    }
}

impl<T> ProtobufConvert for Verified<T>
where
    T: TryFrom<SignedMessage>,
{
    type ProtoStruct = proto::Verified;

    fn to_pb(&self) -> Self::ProtoStruct {
        let mut verified = Self::ProtoStruct::new();
        verified.set_raw(self.as_raw().to_pb());
        verified
    }

    fn from_pb(mut pb: Self::ProtoStruct) -> Result<Self, Error> {
        let raw = SignedMessage::from_pb(pb.take_raw())?;
        raw.into_verified()
    }
}

#[cfg(test)]
mod tests {
    use super::*;
    use crate::{
        crypto::{self, Hash},
        helpers::Height,
        messages::types::{ExonumMessage, Precommit, Status},
        runtime::{AnyTx, CallInfo},
    };

    #[test]
    fn test_verified_from_signed_correct_signature() {
        let keypair = crypto::gen_keypair();

        let msg = Status {
            height: Height(0),
            last_hash: Hash::zero(),
            pool_size: 0,
        };
        let protocol_message = ExonumMessage::from(msg.clone());
        let signed = SignedMessage::new(protocol_message.clone(), keypair.0, &keypair.1);

        let verified_protocol = signed.clone().into_verified::<ExonumMessage>().unwrap();
        assert_eq!(verified_protocol.inner, protocol_message);

        let verified_status = signed.clone().into_verified::<Status>().unwrap();
        assert_eq!(verified_status.inner, msg);

        // Wrong variant
        let err = signed.into_verified::<Precommit>().unwrap_err();
        assert_eq!(err.to_string(), "Failed to decode message from payload.");
    }

    #[test]
    fn test_verified_from_signed_incorrect_signature() {
        let keypair = crypto::gen_keypair();

        let msg = Status {
            height: Height(0),
            last_hash: Hash::zero(),
            pool_size: 0,
        };
        let protocol_message = ExonumMessage::from(msg.clone());
        let mut signed = SignedMessage::new(protocol_message.clone(), keypair.0, &keypair.1);
        // Update author
        signed.author = crypto::gen_keypair().0;
        let err = signed.clone().into_verified::<ExonumMessage>().unwrap_err();
        assert_eq!(err.to_string(), "Failed to verify signature.");
    }

    #[test]
    fn test_verified_status_binary_value() {
        let keypair = crypto::gen_keypair();

        let msg = Verified::from_value(
            Status {
                height: Height(0),
                last_hash: Hash::zero(),
                pool_size: 0,
            },
            keypair.0,
            &keypair.1,
        );
        assert_eq!(msg.object_hash(), msg.as_raw().object_hash());

        let bytes = msg.to_bytes();
        let msg2 = Verified::<Status>::from_bytes(bytes.into()).unwrap();
        assert_eq!(msg, msg2);
    }

    #[test]
    fn test_verified_any_tx_binary_value() {
        let keypair = crypto::gen_keypair();

        let msg = Verified::from_value(
            AnyTx {
                call_info: CallInfo {
                    instance_id: 5,
                    method_id: 2,
                },
                arguments: vec![1, 2, 3, 4],
            },
            keypair.0,
            &keypair.1,
        );
        assert_eq!(msg.object_hash(), msg.as_raw().object_hash());

        let bytes = msg.to_bytes();
        let msg2 = Verified::<AnyTx>::from_bytes(bytes.into()).unwrap();
        assert_eq!(msg, msg2);
    }

    #[test]
    fn test_verified_protobuf_convert() {
        let keypair = crypto::gen_keypair();

        let msg = Verified::from_value(
            AnyTx {
                call_info: CallInfo {
                    instance_id: 5,
                    method_id: 2,
                },
                arguments: vec![1, 2, 3, 4],
            },
            keypair.0,
            &keypair.1,
        );

        let to_pb = msg.to_pb();
        let from_pb = Verified::from_pb(to_pb).expect("Failed to convert from protobuf.");

        assert_eq!(msg, from_pb);
    }
}<|MERGE_RESOLUTION|>--- conflicted
+++ resolved
@@ -13,12 +13,8 @@
 // limitations under the License.
 
 use exonum_merkledb::{impl_serde_hex_for_binary_value, BinaryValue, ObjectHash};
-<<<<<<< HEAD
-use failure::ensure;
-=======
 use exonum_proto::ProtobufConvert;
-use failure::Error;
->>>>>>> 55d79d2d
+use failure::{ensure, Error};
 use serde::{
     de::{Deserialize, Deserializer},
     ser::{Serialize, Serializer},
