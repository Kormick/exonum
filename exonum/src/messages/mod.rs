// Copyright 2019 The Exonum Team
//
// Licensed under the Apache License, Version 2.0 (the "License");
// you may not use this file except in compliance with the License.
// You may obtain a copy of the License at
//
//   http://www.apache.org/licenses/LICENSE-2.0
//
// Unless required by applicable law or agreed to in writing, software
// distributed under the License is distributed on an "AS IS" BASIS,
// WITHOUT WARRANTIES OR CONDITIONS OF ANY KIND, either express or implied.
// See the License for the specific language governing permissions and
// limitations under the License.

//! Handling messages received from P2P node network.
//!
//! Every message passes through three phases:
//!
//!   * `Vec<u8>`: raw bytes as received from the network
//!   * `SignedMessage`: integrity and signature of the message has been verified
//!   * `Message`: the message has been completely parsed and has correct structure
//!
//! Graphical representation of the message processing flow:
//!
//! ```text
//! +---------+             +---------------+                  +----------+
//! | Vec<u8> |--(verify)-->| SignedMessage |--(deserialize)-->| Message |-->(handle)
//! +---------+     |       +---------------+        |         +----------+
//!                 |                                |
//!                 V                                V
//!              (drop)                           (drop)
//!
//! ```
//!
//! # Examples
//!
//! The procedure of creating a new signed message is as follows.
//!
//! ```
//! use exonum::{
//!     crypto::{self, Hash},
//!     helpers::Height,
//!     messages::{Status, Verified},
//! };
//!
//! # fn send<T>(_: T) {}
//! let keypair = crypto::gen_keypair();
//! // For example, get some `Status` message.
//! let payload = Status {
//!     height: Height(15),
//!     last_hash: Hash::zero(),
//!     pool_size: 12,
//! };
//! // Sign the message with some keypair to get a trusted "Status" message.
//! let signed_payload = Verified::from_value(payload, keypair.0, &keypair.1);
//! // Further, convert the trusted message into a raw signed message and send
//! // it through the network.
//! let raw_signed_message = signed_payload.into_raw();
//! send(raw_signed_message);
//! ```
//!
//! The procedure of verification of a signed message is as follows:
//!
//! ```
//! use exonum::{
//!     crypto::{self, Hash},
//!     helpers::Height,
//!     messages::{Status, Verified, SignedMessage, ExonumMessage},
//! };
//!
//! # fn get_signed_message() -> SignedMessage {
//! #   let keypair = crypto::gen_keypair();
//! #   let payload = Status {
//! #       height: Height(15),
//! #       last_hash: Hash::zero(),
//! #       pool_size: 0,
//! #   };
//! #   Verified::from_value(payload, keypair.0, &keypair.1).into_raw()
//! # }
//! // Assume you have some signed message.
//! let raw: SignedMessage = get_signed_message();
//! // You know that this is a type of `ExonumMessage`, so you can
//! // verify its signature and convert it into `ExonumMessage`.
//! let verified = raw.into_verified::<ExonumMessage>().expect("verification failed");
//! // Further, check whether it is a `Status` message.
//! if let ExonumMessage::Status(ref status) = verified.payload() {
//!     // ...
//! }
//! ```
//!
//!

pub use self::{signed::Verified, types::*};
pub use exonum_merkledb::BinaryValue;

use exonum_merkledb::ObjectHash;

use std::borrow::Cow;

use crate::{
    crypto::{Hash, PublicKey, SecretKey, PUBLIC_KEY_LENGTH, SIGNATURE_LENGTH},
    helpers::{Height, Round, ValidatorId},
};

#[macro_use]
mod macros;
mod signed;
#[cfg(test)]
mod tests;
mod types;

/// Lower bound on the size of the correct `SignedMessage`.
/// Size of message fields + protobuf overhead.
#[doc(hidden)]
pub const SIGNED_MESSAGE_MIN_SIZE: usize = PUBLIC_KEY_LENGTH + SIGNATURE_LENGTH + 8;

#[doc(hidden)]
pub const TX_RES_EMPTY_SIZE: usize = SIGNED_MESSAGE_MIN_SIZE + PUBLIC_KEY_LENGTH + 8;

/// When we add transaction to TransactionResponse message we will add some overhead
/// to the message size due to protobuf.
/// This is higher bound on this overhead.
/// Tx response message size <= TX_RES_EMPTY_SIZE + (tx1 size + TX_RES_PB_OVERHEAD_PAYLOAD) +
///                             + (tx2 size + TX_RES_PB_OVERHEAD_PAYLOAD) + ...
#[doc(hidden)]
pub const TX_RES_PB_OVERHEAD_PAYLOAD: usize = 8;

/// Service messages.
#[derive(Debug, Clone, PartialEq)]
pub enum Service {
    /// Transaction message.
    AnyTx(Verified<AnyTx>),
    /// Connect message.
    Connect(Verified<Connect>),
    /// Status message.
    Status(Verified<Status>),
}

impl Service {
    fn as_raw(&self) -> &SignedMessage {
        match self {
            Service::AnyTx(ref msg) => msg.as_raw(),
            Service::Connect(ref msg) => msg.as_raw(),
            Service::Status(ref msg) => msg.as_raw(),
        }
    }
}

<<<<<<< HEAD
    /// Converts `ServiceTransaction` back to raw data.
    pub fn into_raw_parts(self) -> (u16, Vec<u8>) {
        (self.transaction_id, self.payload)
    }

    fn transaction_id(&self) -> u16 {
        self.transaction_id
    }
=======
/// Consensus messages.
#[derive(Debug, Clone, PartialEq)]
pub enum Consensus {
    /// `Precommit` message.
    Precommit(Verified<Precommit>),
    /// `Propose` message.
    Propose(Verified<Propose>),
    /// `Prevote` message.
    Prevote(Verified<Prevote>),
>>>>>>> a6e0bf66
}

impl Consensus {
    fn as_raw(&self) -> &SignedMessage {
        match self {
            Consensus::Precommit(ref msg) => msg.as_raw(),
            Consensus::Propose(ref msg) => msg.as_raw(),
            Consensus::Prevote(ref msg) => msg.as_raw(),
        }
    }
<<<<<<< HEAD

    /// Returns the user defined data that should be used for deserialization.
    pub fn service_transaction(self) -> ServiceTransaction {
        self.service_transaction
    }

    /// Returns `service_id` specified for current transaction.
    pub fn service_id(&self) -> u16 {
        self.service_id
    }

    pub(crate) fn transaction_id(&self) -> u16 {
        self.service_transaction.transaction_id()
    }
=======
>>>>>>> a6e0bf66
}

/// Response messages.
#[derive(Debug, Clone, PartialEq)]
pub enum Responses {
    /// Transactions response message.
    TransactionsResponse(Verified<TransactionsResponse>),
    /// Block response message.
    BlockResponse(Verified<BlockResponse>),
}

impl Responses {
    fn as_raw(&self) -> &SignedMessage {
        match self {
            Responses::TransactionsResponse(ref msg) => msg.as_raw(),
            Responses::BlockResponse(ref msg) => msg.as_raw(),
        }
    }
}

impl From<Verified<TransactionsResponse>> for Responses {
    fn from(msg: Verified<TransactionsResponse>) -> Self {
        Responses::TransactionsResponse(msg)
    }
}

impl From<Verified<BlockResponse>> for Responses {
    fn from(msg: Verified<BlockResponse>) -> Self {
        Responses::BlockResponse(msg)
    }
}

/// Request messages.
#[derive(Debug, Clone, PartialEq)]
pub enum Requests {
    /// Propose request message.
    ProposeRequest(Verified<ProposeRequest>),
    /// Transactions request message.
    TransactionsRequest(Verified<TransactionsRequest>),
    /// Prevotes request message.
    PrevotesRequest(Verified<PrevotesRequest>),
    /// Peers request message.
    PeersRequest(Verified<PeersRequest>),
    /// Block request message.
    BlockRequest(Verified<BlockRequest>),
    /// Request of uncommitted transactions.
    PoolTransactionsRequest(Verified<PoolTransactionsRequest>),
}

impl Requests {
    fn as_raw(&self) -> &SignedMessage {
        match self {
            Requests::ProposeRequest(ref msg) => msg.as_raw(),
            Requests::TransactionsRequest(ref msg) => msg.as_raw(),
            Requests::PrevotesRequest(ref msg) => msg.as_raw(),
            Requests::PeersRequest(ref msg) => msg.as_raw(),
            Requests::BlockRequest(ref msg) => msg.as_raw(),
            Requests::PoolTransactionsRequest(ref msg) => msg.as_raw(),
        }
    }
}

/// Representation of the Exonum message which is divided into categories.
#[derive(Debug, Clone, PartialEq)]
pub enum Message {
    /// Service messages.
    Service(Service),
    /// Consensus messages.
    Consensus(Consensus),
    /// Responses messages.
    Responses(Responses),
    /// Requests messages.
    Requests(Requests),
}

impl Message {
    /// Creates a new signed Exonum message from the given value.
    pub fn from_value<T: Into<ExonumMessage>>(
        message: T,
        author: PublicKey,
        secret_key: &SecretKey,
    ) -> Self {
        Self::from(Verified::from_value(message.into(), author, secret_key))
    }

    /// Deserialize message from signed message.
    pub fn from_signed(signed: SignedMessage) -> Result<Self, failure::Error> {
        signed.into_verified::<ExonumMessage>().map(From::from)
    }

    /// Checks buffer and returns instance of `Message`.
    pub fn from_raw_buffer(buffer: Vec<u8>) -> Result<Self, failure::Error> {
        SignedMessage::from_bytes(buffer.into()).and_then(Self::from_signed)
    }

    /// Get inner SignedMessage.
    pub fn as_raw(&self) -> &SignedMessage {
        match self {
            Message::Service(ref msg) => msg.as_raw(),
            Message::Consensus(ref msg) => msg.as_raw(),
            Message::Requests(ref msg) => msg.as_raw(),
            Message::Responses(ref msg) => msg.as_raw(),
        }
    }
}

impl PartialEq<SignedMessage> for Message {
    fn eq(&self, other: &SignedMessage) -> bool {
        self.as_raw() == other
    }
}

macro_rules! impl_message_from_verified {
    ( $($concrete:ident: $category:ident),* ) => {
        $(
            impl From<Verified<$concrete>> for Message {
                fn from(msg: Verified<$concrete>) -> Self {
                    Message::$category($category::$concrete(msg))
                }
            }

            impl std::convert::TryFrom<Message> for Verified<$concrete> {
                type Error = failure::Error;

                fn try_from(msg: Message) -> Result<Self, Self::Error> {
                    if let Message::$category($category::$concrete(msg)) = msg {
                        Ok(msg)
                    } else {
                        Err(failure::format_err!(
                            "Given message is not a {}::{}",
                            stringify!($category),
                            stringify!($concrete)
                        ))
                    }
                }
            }
        )*

        impl From<Verified<ExonumMessage>> for Message {
            fn from(msg: Verified<ExonumMessage>) -> Self {
                let raw = msg.raw;
                match msg.inner {
                    $(
                        ExonumMessage::$concrete(inner) => {
                            let inner = Verified::<$concrete> { raw, inner };
                            Self::from(inner)
                        }
                    )*
                }
            }
        }
    };
}

impl_message_from_verified! {
    AnyTx: Service,
    Connect: Service,
    Status: Service,
    Precommit: Consensus,
    Prevote: Consensus,
    Propose: Consensus,
    BlockResponse: Responses,
    TransactionsResponse: Responses,
    BlockRequest: Requests,
    PeersRequest: Requests,
    PrevotesRequest: Requests,
    ProposeRequest: Requests,
    TransactionsRequest: Requests,
    PoolTransactionsRequest: Requests
}

impl Requests {
    /// Returns public key of the message recipient.
    pub fn to(&self) -> PublicKey {
        match *self {
            Requests::ProposeRequest(ref msg) => msg.payload().to,
            Requests::TransactionsRequest(ref msg) => msg.payload().to,
            Requests::PrevotesRequest(ref msg) => msg.payload().to,
            Requests::PeersRequest(ref msg) => msg.payload().to,
            Requests::BlockRequest(ref msg) => msg.payload().to,
            Requests::PoolTransactionsRequest(ref msg) => msg.payload().to,
        }
    }

    /// Returns author public key of the message sender.
    pub fn author(&self) -> PublicKey {
        match *self {
            Requests::ProposeRequest(ref msg) => msg.author(),
            Requests::TransactionsRequest(ref msg) => msg.author(),
            Requests::PrevotesRequest(ref msg) => msg.author(),
            Requests::PeersRequest(ref msg) => msg.author(),
            Requests::BlockRequest(ref msg) => msg.author(),
            Requests::PoolTransactionsRequest(ref msg) => msg.author(),
        }
    }
}

impl Consensus {
    /// Returns author public key of the message sender.
    pub fn author(&self) -> PublicKey {
        match *self {
            Consensus::Propose(ref msg) => msg.author(),
            Consensus::Prevote(ref msg) => msg.author(),
            Consensus::Precommit(ref msg) => msg.author(),
        }
    }

    /// Returns validator id of the message sender.
    pub fn validator(&self) -> ValidatorId {
        match *self {
            Consensus::Propose(ref msg) => msg.payload().validator(),
            Consensus::Prevote(ref msg) => msg.payload().validator(),
            Consensus::Precommit(ref msg) => msg.payload().validator(),
        }
    }

    /// Returns height of the message.
    pub fn height(&self) -> Height {
        match *self {
            Consensus::Propose(ref msg) => msg.payload().height(),
            Consensus::Prevote(ref msg) => msg.payload().height(),
            Consensus::Precommit(ref msg) => msg.payload().height(),
        }
    }

    /// Returns round of the message.
    pub fn round(&self) -> Round {
        match *self {
            Consensus::Propose(ref msg) => msg.payload().round(),
            Consensus::Prevote(ref msg) => msg.payload().round(),
            Consensus::Precommit(ref msg) => msg.payload().round(),
        }
    }
}

impl BinaryValue for Message {
    fn to_bytes(&self) -> Vec<u8> {
        self.as_raw().to_bytes()
    }

    fn from_bytes(value: Cow<'_, [u8]>) -> Result<Self, failure::Error> {
        let message = SignedMessage::from_bytes(value)?;
        Self::from_signed(message)
    }
}

impl ObjectHash for Message {
    fn object_hash(&self) -> Hash {
        self.as_raw().object_hash()
    }
}<|MERGE_RESOLUTION|>--- conflicted
+++ resolved
@@ -146,16 +146,6 @@
     }
 }
 
-<<<<<<< HEAD
-    /// Converts `ServiceTransaction` back to raw data.
-    pub fn into_raw_parts(self) -> (u16, Vec<u8>) {
-        (self.transaction_id, self.payload)
-    }
-
-    fn transaction_id(&self) -> u16 {
-        self.transaction_id
-    }
-=======
 /// Consensus messages.
 #[derive(Debug, Clone, PartialEq)]
 pub enum Consensus {
@@ -165,7 +155,6 @@
     Propose(Verified<Propose>),
     /// `Prevote` message.
     Prevote(Verified<Prevote>),
->>>>>>> a6e0bf66
 }
 
 impl Consensus {
@@ -176,23 +165,6 @@
             Consensus::Prevote(ref msg) => msg.as_raw(),
         }
     }
-<<<<<<< HEAD
-
-    /// Returns the user defined data that should be used for deserialization.
-    pub fn service_transaction(self) -> ServiceTransaction {
-        self.service_transaction
-    }
-
-    /// Returns `service_id` specified for current transaction.
-    pub fn service_id(&self) -> u16 {
-        self.service_id
-    }
-
-    pub(crate) fn transaction_id(&self) -> u16 {
-        self.service_transaction.transaction_id()
-    }
-=======
->>>>>>> a6e0bf66
 }
 
 /// Response messages.
