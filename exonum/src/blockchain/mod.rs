--- conflicted
+++ resolved
@@ -255,26 +255,17 @@
                 }
 
                 state.update_config(schema.actual_configuration());
-
-<<<<<<< HEAD
             }
 
             let transactions = {
-                let mut node_state = NodeState::new(state, &fork);
+                let mut ctx = ServiceContext::new(state, &fork);
                 for service in self.service_map.values() {
-                    service.handle_commit(&mut node_state);
+                    service.handle_commit(&mut ctx);
                 };
-                node_state.transactions()
+                ctx.transactions()
             };
 
             (fork.into_patch(), transactions)
-=======
-            let mut ctx = ServiceContext::new(state, &view);
-            for service in self.service_map.values() {
-                service.handle_commit(&mut ctx)?;
-            }
-            (view.changes(), ctx.transactions())
->>>>>>> 240e5333
         };
         self.merge(patch)?;
         Ok(txs)
