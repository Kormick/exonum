--- conflicted
+++ resolved
@@ -72,27 +72,6 @@
     node::state::SharedConnectList,
     runtime::Runtime,
 };
-<<<<<<< HEAD
-use crate::blockchain::{
-    Blockchain, ConsensusConfig, GenesisConfig, Schema, Service, SharedNodeState, ValidatorKeys,
-};
-use crate::crypto::{self, read_keys_from_file, CryptoHash, Hash, PublicKey, SecretKey};
-use crate::events::{
-    error::{into_failure, LogError},
-    noise::HandshakeParams,
-    HandlerPart, InternalEvent, InternalPart, InternalRequest, NetworkConfiguration, NetworkEvent,
-    NetworkPart, NetworkRequest, SyncSender, TimeoutRequest,
-};
-use crate::helpers::{
-    config::ConfigManager,
-    fabric::{NodePrivateConfig, NodePublicConfig},
-    user_agent, Height, Milliseconds, Round, ValidatorId,
-};
-use crate::messages::{Connect, Message, ProtocolMessage, RawTransaction, Signed, SignedMessage};
-use crate::node::state::SharedConnectList;
-use exonum_merkledb::{Database, DbOptions};
-=======
->>>>>>> a6e0bf66
 
 mod basic;
 mod connect_list;
@@ -375,38 +354,6 @@
     }
 }
 
-impl<T> NodeConfig<T> {
-    fn validate_or_panic(&self) {
-        let capacity = &self.mempool.events_pool_capacity;
-        if capacity.internal_events_capacity < 3 {
-            panic!(
-                "internal_events_capacity({}) must be strictly larger than 2",
-                capacity.internal_events_capacity
-            );
-        }
-        if capacity.network_requests_capacity == 0 {
-            panic!(
-                "network_requests_capacity({}) must be strictly larger than 0",
-                capacity.network_requests_capacity
-            );
-        }
-        // Sanity checks for cases of accidental negative overflows.
-        let sanity_max = 2_usize.pow(16);
-        if capacity.internal_events_capacity >= sanity_max {
-            panic!(
-                "internal_events_capacity({}) must be smaller than {}",
-                capacity.internal_events_capacity, sanity_max,
-            );
-        }
-        if capacity.network_requests_capacity >= sanity_max {
-            panic!(
-                "network_requests_capacity({}) must be smaller than {}",
-                capacity.network_requests_capacity, sanity_max,
-            );
-        }
-    }
-}
-
 /// Configuration for the `NodeHandler`.
 #[derive(Debug, Clone)]
 pub struct Configuration {
@@ -828,11 +775,6 @@
     /// Returns the number of uncommitted transactions.
     pub fn uncommitted_txs_count(&self) -> u64 {
         self.blockchain.as_ref().pool_size() + self.state.tx_cache_len() as u64
-    }
-
-    /// Returns the number of uncommitted transactions.
-    pub fn uncommitted_txs_count(&self) -> u64 {
-        self.blockchain.pool_size() + self.state.tx_cache_len() as u64
     }
 
     /// Returns start time of the requested round.
@@ -974,10 +916,7 @@
         Self {
             network_requests: mpsc::channel(buffer_sizes.network_requests_capacity),
             internal_requests: mpsc::channel(buffer_sizes.internal_events_capacity),
-<<<<<<< HEAD
-=======
             endpoints: mpsc::channel(buffer_sizes.internal_events_capacity),
->>>>>>> a6e0bf66
             api_requests: mpsc::channel(buffer_sizes.api_requests_capacity),
             network_events: mpsc::channel(buffer_sizes.network_events_capacity),
             internal_events: mpsc::channel(buffer_sizes.internal_events_capacity),
@@ -1003,16 +942,9 @@
         node_cfg: NodeConfig,
         config_file_path: Option<String>,
     ) -> Self {
-<<<<<<< HEAD
-        crypto::init();
-
-        node_cfg.validate_or_panic();
-
-=======
         node_cfg
             .validate()
             .expect("Node configuration is inconsistent");
->>>>>>> a6e0bf66
         let channel = NodeChannel::new(&node_cfg.mempool.events_pool_capacity);
         let blockchain = Blockchain::new(
             database,
@@ -1161,20 +1093,6 @@
     /// Private api prefix is `/api/services/{service_name}`
     pub fn run(self) -> Result<(), failure::Error> {
         trace!("Running node.");
-<<<<<<< HEAD
-        let api_state = self.handler.api_state.clone();
-        // Runs actix-web api.
-        let actix_api_runtime = SystemRuntimeConfig {
-            api_runtimes: {
-                fn into_app_config(allow_origin: AllowOrigin) -> AppConfig {
-                    let app_config = move |app: App| -> App {
-                        let cors = Cors::from(allow_origin.clone());
-                        app.middleware(cors)
-                    };
-                    Arc::new(app_config)
-                };
-=======
->>>>>>> a6e0bf66
 
         let api_state = self.handler.api_state.clone();
 
@@ -1187,19 +1105,8 @@
             self.max_message_len,
         );
         self.run_handler(&handshake_params)?;
-<<<<<<< HEAD
-
         // Stop ws server.
         api_state.shutdown_broadcast_server();
-
-        // Stops actix web runtime.
-        actix_api_runtime.stop()?;
-
-        info!("Exonum node stopped");
-=======
-        // Stop ws server.
-        api_state.shutdown_broadcast_server();
->>>>>>> a6e0bf66
         Ok(())
     }
 
@@ -1261,17 +1168,6 @@
 // TODO implement transaction verification logic [ECR-3253]
 #[cfg(test)]
 mod tests {
-<<<<<<< HEAD
-    use super::*;
-    use crate::blockchain::{
-        ExecutionResult, Schema, Service, Transaction, TransactionContext, TransactionSet,
-    };
-    use crate::crypto::gen_keypair;
-    use crate::events::EventHandler;
-    use crate::helpers;
-    use crate::proto::{schema::tests::TxSimple, ProtobufConvert};
-    use exonum_merkledb::{BinaryValue, Database, Snapshot, TemporaryDB};
-=======
     use exonum_merkledb::{BinaryValue, Snapshot, TemporaryDB};
     use exonum_proto::{impl_binary_value_for_pb_message, ProtobufConvert};
 
@@ -1289,7 +1185,6 @@
     };
 
     use super::*;
->>>>>>> a6e0bf66
 
     const SERVICE_ID: InstanceId = 15;
 
@@ -1300,9 +1195,6 @@
         fn simple(&self, context: CallContext<'_>, arg: TxSimple) -> Result<(), ExecutionError>;
     }
 
-<<<<<<< HEAD
-    impl_binary_value_for_pb_message! { TxSimple }
-=======
     #[derive(Debug, ServiceDispatcher, ServiceFactory)]
     #[service_dispatcher(crate = "crate", implements("TestInterface"))]
     #[service_factory(
@@ -1312,7 +1204,6 @@
         proto_sources = "crate::proto::schema"
     )]
     struct TestService;
->>>>>>> a6e0bf66
 
     impl TestInterface for TestService {
         fn simple(&self, _context: CallContext<'_>, _arg: TxSimple) -> Result<(), ExecutionError> {
@@ -1357,22 +1248,20 @@
         let event = ExternalMessage::Transaction(tx_orig);
         node.handler.handle_event(event.into());
 
-        // Initial transaction should be added to the pool cache.
+        // Initial transaction should be added to the pool.
         let snapshot = node.blockchain().snapshot();
         let schema = Schema::new(&snapshot);
-        assert_eq!(node.state().tx_cache_len(), 1);
-        assert_eq!(schema.transactions_pool_len(), 0);
+        assert_eq!(schema.transactions_pool_len(), 1);
 
         // Create duplicated transaction.
         let tx_copy = tx.clone();
         let event = ExternalMessage::Transaction(tx_copy);
         node.handler.handle_event(event.into());
 
-        // Duplicated transaction shouldn't be added to the pool cache.
+        // Duplicated transaction shouldn't be added to the pool.
         let snapshot = node.blockchain().snapshot();
         let schema = Schema::new(&snapshot);
-        assert_eq!(node.state().tx_cache_len(), 1);
-        assert_eq!(schema.transactions_pool_len(), 0);
+        assert_eq!(schema.transactions_pool_len(), 1);
     }
 
     #[test]
@@ -1400,8 +1289,6 @@
     }
 
     #[test]
-<<<<<<< HEAD
-=======
     fn test_good_internal_events_config() {
         let db = Arc::from(Box::new(TemporaryDB::new()) as Box<dyn Database>) as Arc<dyn Database>;
         let services = vec![];
@@ -1411,25 +1298,17 @@
     }
 
     #[test]
->>>>>>> a6e0bf66
     #[should_panic(expected = "internal_events_capacity(0) must be strictly larger than 2")]
     fn test_bad_internal_events_capacity_too_small() {
         let db = Arc::from(Box::new(TemporaryDB::new()) as Box<dyn Database>) as Arc<dyn Database>;
         let services = vec![];
-<<<<<<< HEAD
-=======
         let external_runtimes: Vec<(u32, Box<dyn Runtime>)> = vec![];
->>>>>>> a6e0bf66
         let mut node_cfg = helpers::generate_testnet_config(1, 16_500)[0].clone();
         node_cfg
             .mempool
             .events_pool_capacity
             .internal_events_capacity = 0;
-<<<<<<< HEAD
-        let _ = Node::new(db, services, node_cfg, None);
-=======
         let _ = Node::new(db, external_runtimes, services, node_cfg, None);
->>>>>>> a6e0bf66
     }
 
     #[test]
@@ -1437,20 +1316,13 @@
     fn test_bad_network_requests_capacity_too_small() {
         let db = Arc::from(Box::new(TemporaryDB::new()) as Box<dyn Database>) as Arc<dyn Database>;
         let services = vec![];
-<<<<<<< HEAD
-=======
         let external_runtimes: Vec<(u32, Box<dyn Runtime>)> = vec![];
->>>>>>> a6e0bf66
         let mut node_cfg = helpers::generate_testnet_config(1, 16_500)[0].clone();
         node_cfg
             .mempool
             .events_pool_capacity
             .network_requests_capacity = 0;
-<<<<<<< HEAD
-        let _ = Node::new(db, services, node_cfg, None);
-=======
         let _ = Node::new(db, external_runtimes, services, node_cfg, None);
->>>>>>> a6e0bf66
     }
 
     #[test]
@@ -1458,24 +1330,16 @@
     fn test_bad_internal_events_capacity_too_large() {
         let accidental_large_value = 0_usize.overflowing_sub(1).0;
         let db = Arc::from(Box::new(TemporaryDB::new()) as Box<dyn Database>) as Arc<dyn Database>;
-<<<<<<< HEAD
-        let services = vec![];
-=======
 
         let external_runtimes: Vec<(u32, Box<dyn Runtime>)> = vec![];
         let services = vec![];
 
->>>>>>> a6e0bf66
         let mut node_cfg = helpers::generate_testnet_config(1, 16_500)[0].clone();
         node_cfg
             .mempool
             .events_pool_capacity
             .internal_events_capacity = accidental_large_value;
-<<<<<<< HEAD
-        let _ = Node::new(db, services, node_cfg, None);
-=======
         let _ = Node::new(db, external_runtimes, services, node_cfg, None);
->>>>>>> a6e0bf66
     }
 
     #[test]
@@ -1483,23 +1347,15 @@
     fn test_bad_network_requests_capacity_too_large() {
         let accidental_large_value = 0_usize.overflowing_sub(1).0;
         let db = Arc::from(Box::new(TemporaryDB::new()) as Box<dyn Database>) as Arc<dyn Database>;
-<<<<<<< HEAD
-        let services = vec![];
-=======
 
         let external_runtimes: Vec<(u32, Box<dyn Runtime>)> = vec![];
         let services = vec![];
 
->>>>>>> a6e0bf66
         let mut node_cfg = helpers::generate_testnet_config(1, 16_500)[0].clone();
         node_cfg
             .mempool
             .events_pool_capacity
             .network_requests_capacity = accidental_large_value;
-<<<<<<< HEAD
-        let _ = Node::new(db, services, node_cfg, None);
-=======
         let _ = Node::new(db, external_runtimes, services, node_cfg, None);
->>>>>>> a6e0bf66
     }
 }