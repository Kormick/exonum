// Copyright 2017 The Exonum Team
//
// Licensed under the Apache License, Version 2.0 (the "License");
// you may not use this file except in compliance with the License.
// You may obtain a copy of the License at
//
//   http://www.apache.org/licenses/LICENSE-2.0
//
// Unless required by applicable law or agreed to in writing, software
// distributed under the License is distributed on an "AS IS" BASIS,
// WITHOUT WARRANTIES OR CONDITIONS OF ANY KIND, either express or implied.
// See the License for the specific language governing permissions and
// limitations under the License.

//! Blockchain explorer module provides api for getting information about blocks and transactions
//! from the blockchain.

use std::cmp;

use serde_json::Value;

use storage::ListProof;
use crypto::Hash;
use blockchain::{Schema, Blockchain, Block, TxLocation, TransactionResult, TransactionErrorType};
use messages::Precommit;
// TODO: if explorer is usable anywhere else, remove `ApiError` dependencies (ECR-163).
use api::ApiError;
use helpers::Height;

/// Blockchain explorer.
#[derive(Debug)]
pub struct BlockchainExplorer<'a> {
    blockchain: &'a Blockchain,
}

/// Block information.
#[derive(Debug, Serialize, Deserialize)]
pub struct BlockInfo {
    /// Block header from blockchain.
    pub block: Block,
    /// List of precommit for this block.
    pub precommits: Vec<Precommit>,
    /// List of hashes for transactions that was executed into this block.
    pub txs: Vec<Hash>,
}

/// Transaction information.
#[derive(Debug, Serialize, Deserialize)]
pub struct TxInfo {
    /// `JSON` serialized transaction.
    pub content: Value,
    /// Transaction location in block.
    pub location: TxLocation,
    /// Proof that transaction really exist in the database.
    pub location_proof: ListProof<Hash>,
    /// Status of the transaction execution.
    pub status: TxStatus,
}

/// Transaction execution status. Simplified version of `TransactionResult`.
#[derive(Debug, PartialEq, Eq, PartialOrd, Ord, Serialize, Deserialize)]
pub enum TxStatus {
    /// Successful transaction execution.
    Success,
    /// Panic during transaction execution.
    Panic {
        /// Panic description.
        description: String,
    },
    /// Error during transaction execution.
    Error {
        /// User-defined error code.
        code: u8,
        /// Error description.
        description: String,
    },
}

/// Range Information
#[derive(Debug, Serialize)]
pub struct Range {
    /// Left border of the range, >=0
    pub from: u64,
    /// Right border of the range
    pub to: u64,
}

/// Information on blocks coupled with the corresponding
/// range in the clockchain
#[derive(Debug, Serialize)]
pub struct BlocksRange {
    /// Range
    pub range: Range,
    /// Blocks in the range
    pub blocks: Vec<Block>,
}

impl<'a> BlockchainExplorer<'a> {
    /// Creates a new `BlockchainExplorer` instance.
    pub fn new(blockchain: &'a Blockchain) -> Self {
        BlockchainExplorer { blockchain }
    }

    /// Returns information about the transaction identified by the hash.
    pub fn tx_info(&self, tx_hash: &Hash) -> Result<Option<TxInfo>, ApiError> {
        let schema = Schema::new(self.blockchain.snapshot());
        let raw_tx = match schema.transactions().get(tx_hash) {
            Some(val) => val,
            None => {
                return Ok(None);
            }
        };

        let box_transaction = self.blockchain.tx_from_raw(raw_tx.clone()).ok_or_else(|| {
            ApiError::InternalError(format!("Service not found for tx: {:?}", raw_tx).into())
        })?;

        let content = box_transaction.serialize_field().map_err(
            ApiError::InternalError,
        )?;

        let location = schema.tx_location_by_tx_hash().get(tx_hash).expect(
            &format!(
                "Not found tx_hash location: {:?}",
                tx_hash
            ),
        );

        let location_proof = schema.block_txs(location.block_height()).get_proof(
            location.position_in_block(),
        );

        // Unwrap is OK here, because we already know that transaction is committed.
        let status = match schema.transaction_results().get(tx_hash).unwrap() {
            Ok(()) => TxStatus::Success,
            Err(e) => {
                let description = e.description().unwrap_or_default().to_owned();
                match e.error_type() {
                    TransactionErrorType::Panic => TxStatus::Panic { description },
                    TransactionErrorType::Code(code) => TxStatus::Error { code, description },
                }
            }
        };

        Ok(Some(TxInfo {
            content,
            location,
            location_proof,
            status,
        }))
    }

    /// Returns block information for the specified height or `None` if there is no such block.
    pub fn block_info(&self, height: Height) -> Option<BlockInfo> {
        let schema = Schema::new(self.blockchain.snapshot());
        let txs_table = schema.block_txs(height);
        let block_proof = schema.block_and_precommits(height);
        match block_proof {
            None => None,
            Some(proof) => {
                let bl = BlockInfo {
                    block: proof.block,
                    precommits: proof.precommits,
                    txs: txs_table.iter().collect(),
                };
                Some(bl)
            }
        }
    }

    /// Returns the list of blocks in the given range.
    pub fn blocks_range(
        &self,
        count: u64,
        upper: Option<u64>,
        skip_empty_blocks: bool,
<<<<<<< HEAD
    ) -> Vec<Block> {
        let schema = Schema::new(self.blockchain.snapshot());
=======
    ) -> BlocksRange {
        let b = self.blockchain.clone();
        let snapshot = b.snapshot();
        let schema = Schema::new(&snapshot);
>>>>>>> 04193378
        let hashes = schema.block_hashes_by_height();
        let blocks = schema.blocks();

        let max_len = hashes.len();
        let upper = upper.map(|x| cmp::min(x, max_len)).unwrap_or(max_len);

        let mut height = upper - 1;
        let mut v = Vec::new();
        let mut collected: u64 = 0;

        while (height != 0) & (collected < count) {
            let block_txs = schema.block_txs(Height(height));
            if skip_empty_blocks && block_txs.is_empty() {
                height -= 1;
                continue;
            }
            let block_hash = hashes.get(height).expect(&format!(
                "Block not found, height:{:?}",
                height
            ));
            let block = blocks.get(&block_hash).expect(&format!(
                "Block not found, hash:{:?}",
                block_hash
            ));
            v.push(block);
            height -= 1;
            collected += 1;
        }
        BlocksRange {
            range: Range {
                from: height + 1,
                to: upper - 1,
            },
            blocks: v,
        }
    }

    /// Returns transaction result.
    pub fn transaction_result(&self, hash: &Hash) -> Option<TransactionResult> {
        let schema = Schema::new(self.blockchain.snapshot());
        schema.transaction_results().get(hash)
    }

    //pub fn transaction_
}<|MERGE_RESOLUTION|>--- conflicted
+++ resolved
@@ -76,22 +76,21 @@
     },
 }
 
-/// Range Information
+/// Range information. Range borders are included.
 #[derive(Debug, Serialize)]
 pub struct Range {
-    /// Left border of the range, >=0
+    /// Left border of the range, >=0.
     pub from: u64,
-    /// Right border of the range
+    /// Right border of the range.
     pub to: u64,
 }
 
-/// Information on blocks coupled with the corresponding
-/// range in the clockchain
+/// Information on blocks coupled with the corresponding range in the blockchain.
 #[derive(Debug, Serialize)]
 pub struct BlocksRange {
-    /// Range
+    /// Range.
     pub range: Range,
-    /// Blocks in the range
+    /// Blocks in the range.
     pub blocks: Vec<Block>,
 }
 
@@ -172,24 +171,18 @@
     pub fn blocks_range(
         &self,
         count: u64,
-        upper: Option<u64>,
+        upper: Option<u64>, 
         skip_empty_blocks: bool,
-<<<<<<< HEAD
-    ) -> Vec<Block> {
-        let schema = Schema::new(self.blockchain.snapshot());
-=======
     ) -> BlocksRange {
-        let b = self.blockchain.clone();
-        let snapshot = b.snapshot();
-        let schema = Schema::new(&snapshot);
->>>>>>> 04193378
+        let schema = Schema::new(self.blockchain.snapshot());
         let hashes = schema.block_hashes_by_height();
         let blocks = schema.blocks();
-
-        let max_len = hashes.len();
-        let upper = upper.map(|x| cmp::min(x, max_len)).unwrap_or(max_len);
-
-        let mut height = upper - 1;
+        
+        // Length is at least one because of the genesis block.
+        let max_height = hashes.len() - 1;
+        let upper = cmp::min(max_height, upper.unwrap_or(0));
+        
+        let mut height = upper;
         let mut v = Vec::new();
         let mut collected: u64 = 0;
 
@@ -213,8 +206,8 @@
         }
         BlocksRange {
             range: Range {
-                from: height + 1,
-                to: upper - 1,
+                from: if upper == 0 { 0 } else { height + 1 },
+                to: upper,
             },
             blocks: v,
         }
