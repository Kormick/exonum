// Copyright 2020 The Exonum Team
//
// Licensed under the Apache License, Version 2.0 (the "License");
// you may not use this file except in compliance with the License.
// You may obtain a copy of the License at
//
//   http://www.apache.org/licenses/LICENSE-2.0
//
// Unless required by applicable law or agreed to in writing, software
// distributed under the License is distributed on an "AS IS" BASIS,
// WITHOUT WARRANTIES OR CONDITIONS OF ANY KIND, either express or implied.
// See the License for the specific language governing permissions and
// limitations under the License.

use exonum_crypto::{PublicKey, SecretKey};
use exonum_derive::{BinaryValue, ObjectHash};
use exonum_merkledb::{
    impl_binary_key_for_binary_value,
    validation::{is_valid_identifier, is_valid_index_name_component},
    BinaryValue,
};
use exonum_proto::ProtobufConvert;
use failure::{bail, ensure, format_err};
use semver::Version;
use serde_derive::{Deserialize, Serialize};

use std::{
    borrow::Cow,
    fmt::{self, Display},
    str::FromStr,
};

use super::InstanceDescriptor;
use crate::{
    blockchain::config::InstanceInitParams, helpers::ValidateInput, messages::Verified,
    proto::schema,
};

/// Unique service instance identifier.
///
/// * This is a secondary identifier, mainly used in transaction messages.
/// The primary one is a service instance name.
///
/// * The dispatcher assigns this identifier when the service is started.
pub type InstanceId = u32;
/// Identifier of the method in the service interface required for the call.
pub type MethodId = u32;

/// Information for calling the service method.
#[derive(Default, Clone, PartialEq, Eq, Ord, PartialOrd, Debug)]
#[derive(Serialize, Deserialize)]
#[derive(ProtobufConvert)]
#[protobuf_convert(source = "schema::runtime::CallInfo")]
pub struct CallInfo {
    /// Unique service instance identifier. The dispatcher uses this identifier to find the
    /// corresponding runtime to execute a transaction.
    pub instance_id: InstanceId,
    /// Identifier of the method in the service interface required for the call.
    pub method_id: MethodId,
}

impl CallInfo {
    /// Create an ordinary `CallInfo` instance.
    pub fn new(instance_id: u32, method_id: u32) -> Self {
        Self {
            instance_id,
            method_id,
        }
    }
}

/// Transaction with the information required for the call.
///
/// # Examples
///
/// Creates a new signed transaction.
///
/// ```
/// use exonum::{
///     crypto,
///     messages::Verified,
///     runtime::{AnyTx, CallInfo},
/// };
///
/// let keypair = crypto::gen_keypair();
/// let transaction = Verified::from_value(
///     AnyTx {
///         call_info: CallInfo {
///             // Service instance which we want to call.
///             instance_id: 1024,
///             // Specific method of the service interface.
///             method_id: 0,
///             ..CallInfo::default()
///         },
///         // Transaction payload.
///         arguments: "Talk is cheap. Show me the code. – Linus Torvalds".to_owned().into_bytes()
///     },
///     keypair.0,
///     &keypair.1
/// );
/// ```
#[derive(Clone, PartialEq, Eq, Ord, PartialOrd, Debug)]
#[derive(Serialize, Deserialize)]
#[derive(ProtobufConvert)]
#[protobuf_convert(source = "schema::runtime::AnyTx")]
pub struct AnyTx {
    /// Information required for the call of the corresponding executor.
    pub call_info: CallInfo,
    /// Serialized transaction arguments.
    pub arguments: Vec<u8>,
}

impl AnyTx {
    /// Signs a transaction with the specified Ed25519 keypair.
    pub fn sign(self, public_key: PublicKey, secret_key: &SecretKey) -> Verified<Self> {
        Verified::from_value(self, public_key, secret_key)
    }

    /// Parse transaction arguments as a specific type.
    pub fn parse<T: BinaryValue>(&self) -> Result<T, failure::Error> {
        T::from_bytes(Cow::Borrowed(&self.arguments))
    }
}

/// The artifact identifier is required by the runtime to construct service instances.
/// In other words, an artifact identifier is similar to a class name, and a specific service
/// instance is similar to a class instance.
///
/// In string representation the artifact identifier is written as follows:
///
/// ```text
/// {runtime_id}:{artifact_name}:{version}
/// ```
///
/// where:
///
/// - `runtime_id` is a [runtime identifier],
/// - `artifact_name` is the name of the artifact
/// - `version` is the artifact semantic version
///
/// Artifact name may contain the following characters: `a-zA-Z0-9` and `_.-`.
///
/// [runtime identifier]: enum.RuntimeIdentifier.html
///
/// # Examples
///
/// ```
/// # use exonum::runtime::ArtifactId;
/// # fn main() -> Result<(), failure::Error> {
/// // Typical Rust artifact.
/// let rust_artifact_id = "0:my-service:1.0.0".parse::<ArtifactId>()?;
/// // Typical Java artifact.
/// let java_artifact_id = "1:com.exonum.service:1.0.0".parse::<ArtifactId>()?;
/// # Ok(())
/// # }
/// ```
#[derive(Debug, Clone, PartialEq, Eq, Hash, PartialOrd, Ord)]
#[derive(Serialize, Deserialize)]
#[derive(BinaryValue, ObjectHash, ProtobufConvert)]
#[protobuf_convert(source = "schema::runtime::ArtifactId")]
pub struct ArtifactId {
    /// Runtime identifier.
    pub runtime_id: u32,
    /// Artifact name.
    pub name: String,
    /// Semantic version of the artifact.
    #[protobuf_convert(with = "self::pb_version")]
    pub version: Version,
}

mod pb_version {
    use super::*;

    pub fn from_pb(pb: String) -> Result<Version, failure::Error> {
        pb.parse().map_err(From::from)
    }

    pub fn to_pb(value: &Version) -> String {
        value.to_string()
    }
}

impl ArtifactId {
    /// Creates a new artifact identifier from the given runtime id and name
    /// or returns error if the resulting artifact id is not correct.
    pub fn new(
        runtime_id: impl Into<u32>,
        name: impl Into<String>,
        version: Version,
    ) -> Result<Self, failure::Error> {
        let artifact = Self {
            runtime_id: runtime_id.into(),
            name: name.into(),
            version,
        };
        artifact.validate()?;
        Ok(artifact)
    }

    /// Converts into `InstanceInitParams` with given id, name and empty constructor.
    pub fn into_default_instance(
        self,
        id: InstanceId,
        name: impl Into<String>,
    ) -> InstanceInitParams {
        InstanceInitParams::new(id, name, self, ())
    }
}

impl ValidateInput for ArtifactId {
    type Error = failure::Error;

    /// Checks that the artifact name contains only allowed characters and is not empty.
    fn validate(&self) -> Result<(), Self::Error> {
        ensure!(!self.name.is_empty(), "Artifact name should not be empty");
        ensure!(
            is_valid_identifier(&self.name),
            "Artifact name ({}) contains an illegal character, use only: `a-zA-Z0-9` and `_.-`",
            &self.name,
        );
        Ok(())
    }
}

impl_binary_key_for_binary_value! { ArtifactId }

impl Display for ArtifactId {
    fn fmt(&self, formatter: &mut fmt::Formatter<'_>) -> fmt::Result {
        write!(
            formatter,
            "{}:{}:{}",
            self.runtime_id, self.name, self.version
        )
    }
}

impl FromStr for ArtifactId {
    type Err = failure::Error;

    fn from_str(s: &str) -> Result<Self, Self::Err> {
        let split = s.splitn(3, ':').collect::<Vec<_>>();
        match &split[..] {
            [runtime_id, name, version] => {
                let artifact = Self {
                    runtime_id: runtime_id.parse()?,
                    name: name.to_string(),
                    version: version.parse()?,
                };
                artifact.validate()?;
                Ok(artifact)
            }
            _ => Err(failure::format_err!(
                "Wrong `ArtifactId` format, should be in form \"runtime_id:name:version\""
            )),
        }
    }
}

/// Exhaustive artifact specification.
#[derive(Debug, Clone, PartialEq, Eq, Hash)]
#[derive(Serialize, Deserialize)]
#[derive(ProtobufConvert, BinaryValue, ObjectHash)]
#[protobuf_convert(source = "schema::runtime::ArtifactSpec")]
pub struct ArtifactSpec {
    /// Information uniquely identifying the artifact.
    pub artifact: ArtifactId,
    /// Runtime-specific artifact payload.
    pub payload: Vec<u8>,
}

impl ArtifactSpec {
    /// Generic constructor.
    pub fn new(artifact: ArtifactId, deploy_spec: impl BinaryValue) -> Self {
        Self {
            artifact,
            payload: deploy_spec.into_bytes(),
        }
    }
}

/// Exhaustive service instance specification.
#[derive(Debug, Clone, PartialEq, Eq, Hash)]
#[derive(Serialize, Deserialize)]
#[derive(ProtobufConvert, BinaryValue, ObjectHash)]
#[protobuf_convert(source = "schema::runtime::InstanceSpec")]
pub struct InstanceSpec {
    /// Unique numeric ID of the service instance.
    ///
    /// Exonum assigns an ID to the service on instantiation. It is mainly used to route
    /// transaction messages belonging to this instance.
    pub id: InstanceId,

    /// Unique name of the service instance.
    ///
    /// The name serves as a primary identifier of this service in most operations.
    /// It is assigned by the network administrators.
    ///
    /// The name must correspond to the following regular expression: `[a-zA-Z0-9/\:-_]+`
    pub name: String,

    /// Identifier of the corresponding artifact.
    pub artifact: ArtifactId,
}

impl InstanceSpec {
    /// Create a new instance specification or return an error
    /// if the resulting specification is not correct.
    pub fn new(
        id: InstanceId,
        name: impl Into<String>,
        artifact: impl AsRef<str>,
    ) -> Result<Self, failure::Error> {
        let spec = Self {
            id,
            artifact: artifact.as_ref().parse()?,
            name: name.into(),
        };
        spec.validate()?;
        Ok(spec)
    }

    /// Checks that the instance name contains only allowed characters and is not empty.
    pub fn is_valid_name(name: impl AsRef<str>) -> Result<(), failure::Error> {
        let name = name.as_ref();
        ensure!(
            !name.is_empty(),
            "Service instance name should not be empty"
        );
        ensure!(
            is_valid_index_name_component(name),
            "Service instance name ({}) contains illegal character, use only: a-zA-Z0-9 and one of _-", name
        );
        Ok(())
    }

    /// Return the corresponding descriptor of this instance specification.
    pub fn as_descriptor(&self) -> InstanceDescriptor<'_> {
        InstanceDescriptor {
            id: self.id,
            name: self.name.as_ref(),
        }
    }
}

impl ValidateInput for InstanceSpec {
    type Error = failure::Error;

    fn validate(&self) -> Result<(), Self::Error> {
        self.artifact.validate()?;
        Self::is_valid_name(&self.name)
    }
}

impl Display for InstanceSpec {
    fn fmt(&self, f: &mut std::fmt::Formatter<'_>) -> std::fmt::Result {
        write!(f, "{}@{}:{}", self.artifact, self.id, self.name)
    }
}

/// Allows to query a service instance by either of the two identifiers.
#[derive(Debug, Clone, Copy, PartialEq)]
pub enum InstanceQuery<'a> {
    /// Query by an instance ID.
    Id(InstanceId),
    /// Query by an instance name.
    Name(&'a str),
}

impl From<InstanceId> for InstanceQuery<'_> {
    fn from(value: InstanceId) -> Self {
        InstanceQuery::Id(value)
    }
}

impl<'a> From<&'a str> for InstanceQuery<'a> {
    fn from(value: &'a str) -> Self {
        InstanceQuery::Name(value)
    }
}

/// Status of an artifact deployment.
#[derive(Debug, Clone, Copy, PartialEq, Eq, Hash, Serialize, Deserialize)]
pub enum ArtifactStatus {
    /// The artifact is pending deployment.
    Pending = 1,
    /// The artifact has been successfully deployed.
    Active = 2,
}

impl Display for ArtifactStatus {
    fn fmt(&self, f: &mut std::fmt::Formatter<'_>) -> std::fmt::Result {
        match self {
            ArtifactStatus::Active => f.write_str("active"),
            ArtifactStatus::Pending => f.write_str("pending"),
        }
    }
}

impl ProtobufConvert for ArtifactStatus {
    type ProtoStruct = schema::runtime::ArtifactState_Status;

    fn to_pb(&self) -> Self::ProtoStruct {
        match self {
            ArtifactStatus::Active => schema::runtime::ArtifactState_Status::ACTIVE,
            ArtifactStatus::Pending => schema::runtime::ArtifactState_Status::PENDING,
        }
    }

    fn from_pb(pb: Self::ProtoStruct) -> Result<Self, failure::Error> {
        Ok(match pb {
            schema::runtime::ArtifactState_Status::ACTIVE => ArtifactStatus::Active,
            schema::runtime::ArtifactState_Status::PENDING => ArtifactStatus::Pending,
            schema::runtime::ArtifactState_Status::NONE => {
                bail!("Status `NONE` is reserved for the further usage.")
            }
        })
    }
}

// TODO Investigate boilerplate-less approach of enums usage as binary values and keys. [ECR-3941]

/// Status of a service instance.
#[derive(Debug, Clone, Copy, PartialEq, Eq, Hash, Serialize, Deserialize)]
pub enum InstanceStatus {
    /// The service instance is active.
    Active = 1,
    /// The service instance is stopped.
    Stopped = 2,
}

impl InstanceStatus {
    /// Indicates whether the service instance status is active.
    pub fn is_active(self) -> bool {
        self == InstanceStatus::Active
    }
}

impl Display for InstanceStatus {
    fn fmt(&self, f: &mut std::fmt::Formatter<'_>) -> std::fmt::Result {
        match self {
            InstanceStatus::Active => f.write_str("active"),
            InstanceStatus::Stopped => f.write_str("stopped"),
        }
    }
}

impl InstanceStatus {
    // This method must have an exact signature so that is can be used with the
    // `protobuf_convert(with)`.
    #[allow(clippy::trivially_copy_pass_by_ref, clippy::wrong_self_convention)]
    fn to_pb(status: &Option<InstanceStatus>) -> schema::runtime::InstanceState_Status {
        match status {
            None => schema::runtime::InstanceState_Status::NONE,
            Some(InstanceStatus::Active) => schema::runtime::InstanceState_Status::ACTIVE,
            Some(InstanceStatus::Stopped) => schema::runtime::InstanceState_Status::STOPPED,
        }
    }

    fn from_pb(
        pb: schema::runtime::InstanceState_Status,
    ) -> Result<Option<InstanceStatus>, failure::Error> {
        Ok(match pb {
            schema::runtime::InstanceState_Status::NONE => None,
            schema::runtime::InstanceState_Status::ACTIVE => Some(InstanceStatus::Active),
            schema::runtime::InstanceState_Status::STOPPED => Some(InstanceStatus::Stopped),
        })
    }
}

impl BinaryValue for InstanceStatus {
    fn to_bytes(&self) -> Vec<u8> {
        (*self as u32).to_bytes()
    }

    fn from_bytes(bytes: Cow<'_, [u8]>) -> Result<Self, failure::Error> {
        let code = u32::from_bytes(bytes)?;
        match code {
            1 => Ok(InstanceStatus::Active),
            2 => Ok(InstanceStatus::Stopped),
            other => Err(format_err!(
                "Instance status with code {} is unknown.",
                other
            )),
        }
    }
}

/// Current state of artifact in dispatcher.
#[derive(Debug, Clone, PartialEq, Eq, Hash)]
#[derive(ProtobufConvert, BinaryValue, ObjectHash)]
#[protobuf_convert(source = "schema::runtime::ArtifactState")]
pub struct ArtifactState {
    /// Runtime-specific deployment specification.
    pub deploy_spec: Vec<u8>,
    /// Artifact deployment status.
    pub status: ArtifactStatus,
}

impl ArtifactState {
    /// Create a new artifact state with the given specification and status.
    pub fn new(deploy_spec: Vec<u8>, status: ArtifactStatus) -> Self {
        Self {
            deploy_spec,
            status,
        }
    }
}

/// Current state of service instance in dispatcher.
#[derive(Debug, Clone, PartialEq, Eq, Hash)]
#[derive(Serialize, Deserialize)]
#[derive(ProtobufConvert, BinaryValue, ObjectHash)]
#[protobuf_convert(source = "schema::runtime::InstanceState")]
pub struct InstanceState {
    /// Service instance specification.
    pub spec: InstanceSpec,
    /// Service instance activity status.
    #[protobuf_convert(with = "InstanceStatus")]
    pub status: Option<InstanceStatus>,
    /// Pending status of instance if the value is not `None`.
    #[protobuf_convert(with = "InstanceStatus")]
    pub pending_status: Option<InstanceStatus>,
}

impl InstanceState {
    /// Creates a new instance state with the given specification and status.
    pub fn new(spec: InstanceSpec, status: InstanceStatus) -> Self {
        Self {
            spec,
            status: Some(status),
            pending_status: None,
        }
    }

    /// Sets next status as current and changes next status to `None`
    ///
    /// # Panics
    ///
    /// - If next status is already `None`.
    pub(crate) fn commit_pending_status(&mut self) {
        assert!(
            self.pending_status.is_some(),
            "Next instance status should not be `None`"
        );

        self.status = self.pending_status;
        self.pending_status = None;
    }
}

#[cfg(test)]
mod tests {
<<<<<<< HEAD
    use pretty_assertions::assert_eq;
=======
    use serde_json::json;
>>>>>>> d17b3c70

    use super::{ArtifactId, InstanceSpec, Version};

    #[test]
    fn parse_artifact_id_correct() {
        let artifact_id = "0:my-service:1.0.0".parse::<ArtifactId>().unwrap();
        assert_eq!(artifact_id.runtime_id, 0);
        assert_eq!(artifact_id.name, "my-service");
        assert_eq!(artifact_id.version, Version::new(1, 0, 0));

        let artifact_id = "1:com.my.java.service:3.1.5-beta.2"
            .parse::<ArtifactId>()
            .unwrap();
        assert_eq!(artifact_id.runtime_id, 1);
        assert_eq!(artifact_id.name, "com.my.java.service");
        assert_eq!(artifact_id.version.major, 3);
        assert_eq!(artifact_id.version.minor, 1);
        assert_eq!(artifact_id.version.patch, 5);
    }

    #[test]
    fn artifact_id_in_json() {
        let artifact_id = "0:my-service:1.0.0".parse::<ArtifactId>().unwrap();
        assert_eq!(
            serde_json::to_value(artifact_id).unwrap(),
            json!({
                "runtime_id": 0,
                "name": "my-service",
                "version": "1.0.0",
            })
        );

        let artifact_id = "0:my-service:2.0.0-rc.3".parse::<ArtifactId>().unwrap();
        assert_eq!(
            serde_json::to_value(artifact_id).unwrap(),
            json!({
                "runtime_id": 0,
                "name": "my-service",
                "version": "2.0.0-rc.3",
            })
        );
    }

    #[test]
    fn parse_artifact_id_incorrect_layout() {
        let artifacts = [
        ("15", "Wrong `ArtifactId` format"),
        ("0::3.1.0", "Artifact name should not be empty"),
        (":test:1.0.0", "cannot parse integer from empty string"),
        ("-1:test:1.0.0", "invalid digit found in string"),
        ("ava:test:0.0.1", "invalid digit found in string"),
        (
            "123:I am a service!:1.0.0",
            "Artifact name (I am a service!) contains an illegal character",
        ),
        (
            "123:\u{44e}\u{43d}\u{438}\u{43a}\u{43e}\u{434}\u{44b}:1.0.0",
            "Artifact name (\u{44e}\u{43d}\u{438}\u{43a}\u{43e}\u{434}\u{44b}) contains an illegal character",
        ),
        ("1:test:1", "Expected dot"),
        ("1:test:3.141593", "Expected dot"),
        ("1:test:what_are_versions", "Error parsing major identifier"),
        ("1:test:1.x.0", "Error parsing minor identifier"),
        ("1:test:1.0.x", "Error parsing patch identifier"),
        ("1:test:1.0.0:garbage", "Extra junk after valid version"),
    ];

        for (artifact, expected_err) in &artifacts {
            let actual_err = artifact.parse::<ArtifactId>().unwrap_err().to_string();
            assert!(
                actual_err.contains(expected_err),
                "artifact: '{}' actual_err '{}', expected_err '{}'",
                artifact,
                actual_err,
                expected_err
            );
        }
    }

    #[test]
    fn test_instance_spec_validate_correct() {
        InstanceSpec::new(15, "foo-service", "0:my-service:1.0.0").unwrap();
    }

    #[test]
    fn test_instance_spec_validate_incorrect() {
        let specs = [
        (
            InstanceSpec::new(1, "", "0:my-service:1.0.0"),
            "Service instance name should not be empty",
        ),
        (
            InstanceSpec::new(2,
                "\u{440}\u{443}\u{441}\u{441}\u{43a}\u{438}\u{439}_\u{441}\u{435}\u{440}\u{432}\u{438}\u{441}",
                "0:my-service:1.0.0"
            ),
            "Service instance name (\u{440}\u{443}\u{441}\u{441}\u{43a}\u{438}\u{439}_\u{441}\u{435}\u{440}\u{432}\u{438}\u{441}) contains illegal character",
        ),
        (
            InstanceSpec::new(3, "space service", "1:java.runtime.service:1.0.0"),
            "Service instance name (space service) contains illegal character",
        ),
        (
            InstanceSpec::new(4, "foo_service", ""),
            "Wrong `ArtifactId` format",
        ),
        (
            InstanceSpec::new(5, "dot.service", "1:java.runtime.service:1.0.0"),
            "Service instance name (dot.service) contains illegal character",
        ),
        (
            InstanceSpec::new(6, "foo_service", ":test:1.0.0"),
            "cannot parse integer from empty string",
        ),
    ];

        for (instance_spec, expected_err) in &specs {
            let actual_err = instance_spec.as_ref().unwrap_err().to_string();
            assert!(
                actual_err.contains(expected_err),
                "actual_err '{:?}', expected_err '{}'",
                instance_spec,
                expected_err,
            );
        }
    }
}<|MERGE_RESOLUTION|>--- conflicted
+++ resolved
@@ -550,11 +550,8 @@
 
 #[cfg(test)]
 mod tests {
-<<<<<<< HEAD
     use pretty_assertions::assert_eq;
-=======
     use serde_json::json;
->>>>>>> d17b3c70
 
     use super::{ArtifactId, InstanceSpec, Version};
 
