[package]
name = "exonum"
version = "0.11.0"
edition = "2018"
authors = ["The Exonum Team <exonum@bitfury.com>"]
homepage = "https://exonum.com/"
repository = "https://github.com/exonum/exonum"
documentation = "https://docs.rs/exonum"
readme = "README.md"
license = "Apache-2.0"
keywords = ["database", "distributed", "blockchain", "framework", "exonum"]
categories = ["cryptography", "database-implementations"]
description = "An extensible framework for blockchain software projects."
autobenches = true
links = "exonum_protobuf"

[badges]
travis-ci = { repository = "exonum/exonum" }
circle-ci = { repository = "exonum/exonum" }

[dependencies]
actix = "0.7.9"
actix-net = "0.2.6"
actix-web = { version = "0.7.18", default-features = false }
log = "0.4.6"
byteorder = { version = "1.2.7", features = [ "i128" ] }
hex = "0.3.2"
bit-vec = "0.6.0"
rand = "0.6.4"
rand_xorshift = "0.1.1"
serde = "1.0.10"
serde_derive = "1.0.64"
serde_json = "1.0.19"
erased-serde = "0.3"
toml = "0.5.0"
clap = "2.31.2"
env_logger = "0.6.0"
atty = "0.2.11"
bytes = "0.4.11"
futures = "0.1.25"
tokio = "0.1.14"
tokio-codec = "0.1.1"
tokio-core = "0.1.17"
tokio-current-thread = "0.1.4"
tokio-io = "0.1.11"
tokio-retry = "0.2.0"
tokio-threadpool = "0.1.10"
tokio-dns-unofficial = "0.4.0"
failure = "0.1.5"
os_info = "1.0.1"
chrono = { version = "0.4.6", features = ["serde"] }
uuid = { version = "0.7.1", features = ["serde"] }
snow = { version = "0.5.2", default-features = false }
<<<<<<< HEAD
rust_decimal = "0.11.2"
protobuf = { version = "2.4.0", features = ["with-serde"] }
ctrlc = "3.1.1"
rpassword = "3.0.0"
zeroize = "0.6.0"
semver = "0.9.0"
=======
rust_decimal = "1.0"
protobuf = { version = "2.6.0", features = ["with-serde"] }
ctrlc = "3.1.1"
rpassword = "3.0.0"
zeroize = "0.7.0"
>>>>>>> f6deb4c7

rocksdb = "0.12.0"
exonum_sodiumoxide = { version = "0.0.22", optional = true }
exonum-crypto = { version = "0.11.0", path = "../components/crypto" }
exonum-derive = { version = "0.11.0", path = "../components/derive" }
<<<<<<< HEAD
exonum-merkledb = { version = "0.10.0", path = "../components/merkledb" }
=======
exonum-merkledb = { version = "0.11.0", path = "../components/merkledb" }
>>>>>>> f6deb4c7

[dev-dependencies]
criterion = "0.2.8"
lazy_static = "1.0.1"
modifier = "0.1.0"
num = "0.2.0"
pretty_assertions = "0.6.1"
proptest = "0.9.1"
tempdir = "0.3.7"
tempfile = "3"

[[bench]]
name = "criterion"
harness = false
path = "benches/criterion/lib.rs"

[features]
default = ["sodiumoxide-crypto", "with-serde"]
float_serialize = []
long_benchmarks = []
metrics-log = []
sodiumoxide-crypto = ["exonum_sodiumoxide"]
with-serde = []

[build-dependencies]
exonum-build = { version = "0.11.0", path = "../components/build" }

[package.metadata.docs.rs]
dependencies = [ "protobuf-compiler" ]<|MERGE_RESOLUTION|>--- conflicted
+++ resolved
@@ -51,30 +51,17 @@
 chrono = { version = "0.4.6", features = ["serde"] }
 uuid = { version = "0.7.1", features = ["serde"] }
 snow = { version = "0.5.2", default-features = false }
-<<<<<<< HEAD
-rust_decimal = "0.11.2"
-protobuf = { version = "2.4.0", features = ["with-serde"] }
-ctrlc = "3.1.1"
-rpassword = "3.0.0"
-zeroize = "0.6.0"
-semver = "0.9.0"
-=======
 rust_decimal = "1.0"
 protobuf = { version = "2.6.0", features = ["with-serde"] }
 ctrlc = "3.1.1"
 rpassword = "3.0.0"
 zeroize = "0.7.0"
->>>>>>> f6deb4c7
 
 rocksdb = "0.12.0"
 exonum_sodiumoxide = { version = "0.0.22", optional = true }
 exonum-crypto = { version = "0.11.0", path = "../components/crypto" }
 exonum-derive = { version = "0.11.0", path = "../components/derive" }
-<<<<<<< HEAD
-exonum-merkledb = { version = "0.10.0", path = "../components/merkledb" }
-=======
 exonum-merkledb = { version = "0.11.0", path = "../components/merkledb" }
->>>>>>> f6deb4c7
 
 [dev-dependencies]
 criterion = "0.2.8"
