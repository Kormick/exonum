# Changelog

All notable changes to this project will be documented in this file. The project adheres to
[Semantic Versioning](http://semver.org/spec/v2.0.0.html).

## [Unreleased]

### Breaking changes
- `exonum::crypto::CryptoHash` trait is introduced, and `StorageValue::hash` and `Message::hash` methods are removed. (#442)
   Migration path:
     - For implementations of `StorageValue`, move the `hash` method to `CryptoHash` implementation instead.
     - For implementations of `Message` simply remove `hash` method, there's a blanket impl of `CryptoHash`
       for `Message`.
     - Add `use exonum::crypto::CryptoHash` to use the `hash` method.
- The `StorageKey` trait is re-implemented for signed integer types (`i8`, `i16`, `i32` and `i64`)
  to achieve the natural ordering of produced keys. This change will break indices using
  signed integers as keys. To emulate the old implementation, you may create a wrapper
  around a type (e.g., `struct QuirkyI32Key(i32)`) and implement `StorageKey` for it
  using big endian encoding. Then, use the wrapper instead of the int type in indices.
<<<<<<< HEAD
  See the unit tests for `StorageKey` for an example.
  
### New features
- `StorageKey` and `StorageValue` are implemented for `SystemTime`. (#456)
=======
  See the unit tests for `StorageKey` for an example. (#443)

## 0.5.1 - 2018-02-01

### Bug fixes
- Fixed logger output (#451)
>>>>>>> 65d4a1db

## 0.5 - 2018-01-30

### Breaking changes
- The order of bytes and bits in the `DBKey` keys of `ProofMapIndex` became consistent. The change influences how
  Merkle Patricia trees are built for `ProofMapIndex`: the bits in each byte of a `DBKey` are now enumerated from the
  least significant bit (LSB) to the most significant bit (MSB), compared to MSB-to-LSB ordering used before. Note:
  this change will break old storages using map proofs. (#419)
- The `Database` trait is simplified: it is no longer required to implement state-sharing `clone` method.
  Instead, the `merge` method now takes a shared reference to `self`. (#422)
- `message!` and `encoding_struct!` no longer require manual `SIZE` and offset specification. (#413)
- `from_raw(raw: RawMessage)`  method is moved to the `Message` trait. To migrate, add `use exonum::messages::Message`.
  (#427)
- Changed iterators over `Patch` and `Changes` data into custom types instead of standard collection iterators. (#393)
- Fixed typo in `SparceListIndexKeys` and `SparceListIndexValues`. (#398)
- Removed default `state_hash` implementation in the `Service` trait. (#399)
- Removed `info` method from the `Transaction`. (#402)
- Replaced config param `timeout_events_capacity` with `internal_events_capacity`. (#388)
- The `Transaction` trait now inherits from `ExonumJson`. (#402)
- Renamed `DBKey` to `ProofPath` and moved a part of its functionality to the `BitsRange` trait. (#420)

### New features
- Added `patch` method to the `Fork` structure. (#393)
- Added a public `healthcheck` endpoint. (#405)
- Added serialization support of floating point types through special wrapper (`F32` and `F64`). This feature is hidden
  behind `float_serialize` gate. Note: special values (Infinity and NaN) aren't supported. (#384)
- Added a possibility to set maximum message size (`pub max_message_len` field in `ConsensusConfig`). (#426)
- Added support for CORS. (#406)
- Added `run-dev` command that performs a simplified node launch for testing purposes. (#423)

### Bug fixes
- Fixed consensus on the threshold of 1/3 sleeping validators. (#388)
- Fixed a bunch of inconsistencies and mistakes in the docs. (#439)
- Fixed a bug with message header validation. (#430)

### Internal improvements
- The list of peer connections is now restored to the latest state after the process is restarted. (#378)
- Log dependency was updated to 0.4, which can cause issues with the previous versions. (#433)
- Better error reporting for configs in the `.toml` format. (#429)

## 0.4 - 2017-12-08

### Added
- Allow creating auditor node from command line. (#364)
- Added a new function `merge_sync`. In this function a write will be flushed from the operating system buffer cache
  before the write is considered complete. (#368)
- Added conversion into boxed values for values which implement `Service` or `Transaction` traits. (#366)
- Added constructor for the `ServiceContext` which can be useful for the alternative node implementations. (#366)
- Implemented `AsRef<RawMessage>` for any Exonum messages that were created using the `message!` macro. (#372)
- Implemented additional checks for conversion from raw message. (#372)

### Changed
- Changed a signature of `open` function in a `rocksdb` module. `RocksDBOptions` should pass by the reference. (#369)
- `ValidatorState` in the `ServiceContext` replaced by the `ValidatorId`. (#366)
- `add_transaction` in the `ServiceContext` replaced by the `transaction_sender` which implements the `TransactionSend`
  trait. (#366)
- The `Node` constructor now requires `db` and `services` variables instead of `blockchain` instance. (#366)
- The `Blockchain` constructor now requires services keypair and an `ApiSender` instance. (#366)
- `mount_*_api` methods in `Blockchain` instance now do not require `ApiContext`. (#366)
- Rename method `last_height` to `height` in `Schema`. (#379)
- `last_block` now returns `Block` instead of `Option<Block>`. (#379)
- Replaced `rocksdb` commandline parameter to more generic `db-path`. (#376)
- Obsolete trait `HexValue` replaced by the `FromHex` and `ToHex` traits. (#372)
- Changed `Patch` and `Changes` from typedefs into opaque structures. (#371)
- Help text is displayed if required argument is not specified. (#390)

### Removed
- Removed `round` method from the `ServiceContext`. (#366)
- Removed redundant `FromRaw` trait. (#372)
- Removed redundant `current_height` method in `Schema`. (#379)

### Fixed
- Fixed `crate_authors!` macro usage, this macro can't return static string in new clap version. (#370)
- Fixed mistake in description of the height getter in the `ServiceContext`. (#366)
- Fixed #15 consensus on the threshold of 1/3 sleeping validators. (#388)

## 0.3 - 2017-11-02

### Added
- New events implementation based on the `tokio` with the separated queues for network events and timeouts and
  different threads for the network and node code (#300)
- Added a new index `SparseListIndex`. It is a list of items stored in sequential order. Similar to `ListIndex` but it
  may contain indexes without elements (#312)
- Implement `FromStr` and `ToString` traits for public sodium types (#318)
- Add a new macro `metric!` for collecting statistical information (#329)
- Make type `DBKey` public because it is used in `MapProof` (#306)

### Changed
- `RocksDB` is a default storage (#178)
- Field `events_pool_capacity` in `MemoryPoolConfig` replaced by the new `EventsPoolCapacity` configuration (#300)
- Changed a build method `new` and added a new build method `with_prefix` for indexes (#178)
- Changed a signature of `gen_prefix` function in a `schema` module (#178)
- `NodeBuilder` works with `ServiceFactory` as trait object instead (#357)
- Debug formatting for crypto types are improved (#353)
- Added description of deserialization error for message types (#337)
- Clarified `Transaction.info()` usage (#345)

### Removed
- Support of `LevelDB` is removed (#178)

### Fixed
- Fix the issue causing timeouts are ignored when the event pool is full (#300)
- Fix network failure due to incorrect processing of the incoming buffer (#322)

## 0.2 - 2017-09-13

### Added
- Add `RockDB` support (#273)
- Add `TimeoutAdjusterConfig`, `Constant` and `Dynamic` timeout adjusters (#256)
- Add stream hashing and signing: `HashStream` and `SignStream` (#254)
- Add new typedefs `Height` and `ValidatorId` (#262)
- Fields of `BlockInfo` and `TxInfo` are now public (#283)
- Public export of `PROOF_MAP_KEY_SIZE` constant (#270)

### Changed
- `MapProof` variant fields are renamed: `left_hash` and `right_hash` to `left_node` and
  `right_node` (#286)
- `RequestBlock` is renamed to `BlockRequest` and `Block` is renamed to `BlockResponse` (#287)
- All request messages are renamed: `RequestFoo` to `FooRequest` (#287)
- Improve log formatting (#291 #294)
- Make panic message during command line arguments parsing cleaner (#257)

### Fixed
- Fix network discover failure due to incorrect processing of the incoming buffer (#299)
- Fix snapshot behavior for `MemoryDB` (#292)
- Dissalow generate-testnet with 0 nodes (#258)

## 0.1.1 - 2017-09-13

### Fixed
- Fix segfault when `LevelDBSnapshot` is destroyed after `LevelDB` (#285)
- Fix panic during `BlockResponse` message processing if the transaction pool is full (#264)
- Fix panic during deseralizaion of malformed messages (#278 #297)

## 0.1 - 2017-07-17

The first release of Exonum.<|MERGE_RESOLUTION|>--- conflicted
+++ resolved
@@ -17,19 +17,16 @@
   signed integers as keys. To emulate the old implementation, you may create a wrapper
   around a type (e.g., `struct QuirkyI32Key(i32)`) and implement `StorageKey` for it
   using big endian encoding. Then, use the wrapper instead of the int type in indices.
-<<<<<<< HEAD
   See the unit tests for `StorageKey` for an example.
   
 ### New features
 - `StorageKey` and `StorageValue` are implemented for `SystemTime`. (#456)
-=======
   See the unit tests for `StorageKey` for an example. (#443)
 
 ## 0.5.1 - 2018-02-01
 
 ### Bug fixes
 - Fixed logger output (#451)
->>>>>>> 65d4a1db
 
 ## 0.5 - 2018-01-30
 
