--- conflicted
+++ resolved
@@ -14,13 +14,6 @@
 
 //! Simplified blockchain emulation for the `BlockchainExplorer`.
 
-<<<<<<< HEAD
-use futures::sync::mpsc;
-
-use std::collections::BTreeMap;
-
-=======
->>>>>>> a6e0bf66
 use exonum::{
     blockchain::{Blockchain, BlockchainBuilder, BlockchainMut, InstanceCollection},
     crypto::{self, Hash, PublicKey, SecretKey},
@@ -125,20 +118,9 @@
 }
 
 /// Creates a blockchain with no blocks.
-<<<<<<< HEAD
-pub fn create_blockchain() -> Blockchain {
-    use exonum::blockchain::{GenesisConfig, ValidatorKeys};
-
-    let (consensus_key, _) = consensus_keys();
-    let service_keys = crypto::gen_keypair();
-
-    let api_channel = mpsc::channel(10);
-    let mut blockchain = Blockchain::new(
-=======
 pub fn create_blockchain() -> BlockchainMut {
     let config = generate_testnet_config(1, 0)[0].clone();
     let blockchain = Blockchain::new(
->>>>>>> a6e0bf66
         TemporaryDB::new(),
         config.service_keypair(),
         ApiSender::closed(),
@@ -163,14 +145,9 @@
     let height = blockchain.as_ref().last_block().height().next();
     blockchain.add_transactions_into_pool(transactions);
 
-<<<<<<< HEAD
-    let (block_hash, patch) =
-        blockchain.create_patch(ValidatorId(0), height, &tx_hashes, &mut BTreeMap::new());
-=======
     let mut tx_cache = BTreeMap::new();
     let (block_hash, patch) =
         blockchain.create_patch(ValidatorId(0), height, &tx_hashes, &mut tx_cache);
->>>>>>> a6e0bf66
     let (consensus_public_key, consensus_secret_key) = consensus_keys();
 
     let propose = Verified::from_value(
@@ -198,15 +175,6 @@
     );
 
     blockchain
-<<<<<<< HEAD
-        .commit(
-            patch,
-            block_hash,
-            vec![precommit].into_iter(),
-            &mut BTreeMap::new(),
-        )
-=======
         .commit(patch, block_hash, vec![precommit], &mut tx_cache)
->>>>>>> a6e0bf66
         .unwrap();
 }