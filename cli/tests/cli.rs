// Copyright 2019 The Exonum Team
//
// Licensed under the Apache License, Version 2.0 (the "License");
// you may not use this file except in compliance with the License.
// You may obtain a copy of the License at
//
//   http://www.apache.org/licenses/LICENSE-2.0
//
// Unless required by applicable law or agreed to in writing, software
// distributed under the License is distributed on an "AS IS" BASIS,
// WITHOUT WARRANTIES OR CONDITIONS OF ANY KIND, either express or implied.
// See the License for the specific language governing permissions and
// limitations under the License.

// This is a regression test for exonum configuration.

<<<<<<< HEAD
use exonum::{
    api::backends::actix::AllowOrigin,
    crypto::{PublicKey, PUBLIC_KEY_LENGTH},
    helpers::config::{ConfigFile, ConfigManager},
    node::{ConnectInfo, ConnectListConfig, NodeConfig},
=======
#[macro_use]
extern crate pretty_assertions;

use exonum::{api::backends::actix::AllowOrigin, blockchain::ValidatorKeys, crypto::gen_keypair};
use exonum_cli::{
    command::{
        finalize::Finalize, generate_config::GenerateConfig, generate_template::GenerateTemplate,
        run::Run, Command, ExonumCommand, StandardResult,
    },
    config::{GeneralConfig, NodePrivateConfig, NodePublicConfig},
    io::{load_config_file, save_config_file},
    password::DEFAULT_MASTER_PASS_ENV_VAR,
>>>>>>> bf00ec4a
};
use exonum_supervisor::mode::Mode as SupervisorMode;
use serde_derive::*;
use structopt::StructOpt;
use tempfile::TempDir;

#[cfg(unix)]
use std::os::unix::fs::OpenOptionsExt;
use std::{
    env,
    ffi::OsString,
    fs::{self, OpenOptions},
    panic,
    path::{Path, PathBuf},
    str::FromStr,
};

#[derive(Debug)]
struct ConfigSpec {
    expected_root_dir: PathBuf,
    output_root_dir: tempfile::TempDir,
    validators_count: usize,
}

impl ConfigSpec {
    const CONFIG_TESTDATA_FOLDER: &'static str =
        concat!(env!("CARGO_MANIFEST_DIR"), "/tests/testdata/config");

    fn new(root_dir: impl AsRef<Path>, validators_count: usize) -> Self {
        Self {
            expected_root_dir: root_dir.as_ref().to_owned(),
            output_root_dir: tempfile::tempdir().unwrap(),
            validators_count,
        }
    }

    fn new_without_pass() -> Self {
        let root_dir = PathBuf::from(Self::CONFIG_TESTDATA_FOLDER).join("without_pass");
        Self::new(root_dir, 4)
    }

    fn new_with_pass() -> Self {
        let root_dir = PathBuf::from(Self::CONFIG_TESTDATA_FOLDER).join("with_pass");
        Self::new(root_dir, 1)
    }

    fn new_more_validators() -> Self {
        let root_dir = PathBuf::from(Self::CONFIG_TESTDATA_FOLDER).join("more_validators");
        Self::new(root_dir, 4)
    }

    fn command(&self, name: &str) -> ArgsBuilder {
        ArgsBuilder {
            args: vec!["exonum-config-test".into(), name.into()],
        }
    }

    fn copy_node_config_to_output(&self, index: usize) {
        let src = self.expected_node_config_dir(index);
        let dest = self.output_node_config_dir(index);
        fs::create_dir_all(&dest).unwrap();

        ["pub.toml", "sec.toml", "master.key.toml"]
            .iter()
            .try_for_each(|file| copy_secured(src.join(file), dest.join(file)))
            .expect("Can't copy file");
    }

    fn output_dir(&self) -> PathBuf {
        self.output_root_dir.as_ref().join("cfg")
    }

    fn output_template_file(&self) -> PathBuf {
        self.output_dir().join("template.toml")
    }

    fn output_node_config_dir(&self, index: usize) -> PathBuf {
        self.output_dir().join(index.to_string())
    }

    fn output_private_config(&self, index: usize) -> PathBuf {
        self.output_node_config_dir(index).join("sec.toml")
    }

    fn output_public_config(&self, index: usize) -> PathBuf {
        self.output_node_config_dir(index).join("pub.toml")
    }

    fn output_pub_configs(&self) -> Vec<PathBuf> {
        (0..self.validators_count)
            .map(|i| self.output_public_config(i))
            .collect()
    }

    fn output_node_config(&self, index: usize) -> PathBuf {
        self.output_node_config_dir(index).join("node.toml")
    }

    fn expected_dir(&self) -> PathBuf {
        self.expected_root_dir.join("cfg")
    }

    fn expected_template_file(&self) -> PathBuf {
        self.expected_dir().join("template.toml")
    }

    fn expected_node_config_dir(&self, index: usize) -> PathBuf {
        self.expected_dir().join(index.to_string())
    }

    fn expected_node_config_file(&self, index: usize) -> PathBuf {
        self.expected_node_config_dir(index).join("node.toml")
    }

    fn expected_pub_config(&self, index: usize) -> PathBuf {
        self.expected_node_config_dir(index).join("pub.toml")
    }

    fn expected_pub_configs(&self) -> Vec<PathBuf> {
        (0..self.validators_count)
            .map(|i| self.expected_pub_config(i))
            .collect()
    }
}

#[derive(Debug)]
struct ArgsBuilder {
    args: Vec<OsString>,
}

impl ArgsBuilder {
    fn with_arg(mut self, arg: impl Into<OsString>) -> Self {
        self.args.push(arg.into());
        self
    }

    fn with_args(mut self, args: impl IntoIterator<Item = impl Into<OsString>>) -> Self {
        for arg in args {
            self.args.push(arg.into())
        }
        self
    }

    fn with_named_arg(mut self, name: impl Into<OsString>, value: impl Into<OsString>) -> Self {
        self.args.push(name.into());
        self.args.push(value.into());
        self
    }

    fn run(self) -> Result<StandardResult, failure::Error> {
        let command = <Command as StructOpt>::from_iter_safe(self.args).unwrap();
        command.execute()
    }
}

fn is_run_node_config(result: StandardResult) -> bool {
    if let StandardResult::Run(_) = result {
        true
    } else {
        false
    }
}

fn touch(path: impl AsRef<Path>) {
    OpenOptions::new()
        .create(true)
        .write(true)
        .open(path)
        .unwrap();
}

fn copy_secured(from: impl AsRef<Path>, to: impl AsRef<Path>) -> Result<(), failure::Error> {
    let mut source_file = fs::File::open(&from)?;

    let mut destination_file = {
        let mut open_options = OpenOptions::new();
        open_options.create(true).write(true);
        #[cfg(unix)]
        open_options.mode(0o600);
        open_options.open(&to)?
    };

    std::io::copy(&mut source_file, &mut destination_file)?;
    Ok(())
}

fn assert_config_files_eq(path_1: impl AsRef<Path>, path_2: impl AsRef<Path>) {
    let cfg_1: toml::Value = load_config_file(&path_1).unwrap();
    let cfg_2: toml::Value = load_config_file(&path_2).unwrap();
    assert_eq!(
        cfg_1,
        cfg_2,
        "file {:?} doesn't match with {:?}",
        path_1.as_ref(),
        path_2.as_ref()
    );
}

#[test]
fn test_allow_origin_toml() {
    fn check(text: &str, allow_origin: AllowOrigin) {
        #[derive(Serialize, Deserialize)]
        struct Config {
            allow_origin: AllowOrigin,
        }
        let config_toml = format!("allow_origin = {}\n", text);
        let config: Config = ::toml::from_str(&config_toml).unwrap();
        assert_eq!(config.allow_origin, allow_origin);
        assert_eq!(::toml::to_string(&config).unwrap(), config_toml);
    }

    check(r#""*""#, AllowOrigin::Any);
    check(
        r#""http://example.com""#,
        AllowOrigin::Whitelist(vec!["http://example.com".to_string()]),
    );
    check(
        r#"["http://a.org", "http://b.org"]"#,
        AllowOrigin::Whitelist(vec!["http://a.org".to_string(), "http://b.org".to_string()]),
    );
}

#[test]
fn test_generate_template() {
    let env = ConfigSpec::new_without_pass();
    let output_template_file = env.output_template_file();
    env.command("generate-template")
        .with_arg(&output_template_file)
        .with_named_arg("--validators-count", env.validators_count.to_string())
        .with_named_arg("--supervisor-mode", "simple")
        .run()
        .unwrap();
    assert_config_files_eq(&output_template_file, env.expected_template_file());
}

#[test]
fn test_generate_template_simple_supervisor() {
    let env = ConfigSpec::new_without_pass();
    let output_template_file = env.output_template_file();
    env.command("generate-template")
        .with_arg(&output_template_file)
        .with_named_arg("--validators-count", env.validators_count.to_string())
        .with_named_arg("--supervisor-mode", "simple")
        .run()
        .unwrap();
    assert_config_files_eq(&output_template_file, env.expected_template_file());
}

#[test]
fn test_generate_config_key_files() {
    let env = ConfigSpec::new_without_pass();

    env.command("generate-config")
        .with_arg(&env.expected_template_file())
        .with_arg(&env.output_node_config_dir(0))
        .with_named_arg("-a", "0.0.0.0:8000")
        .with_arg("--no-password")
        .run()
        .unwrap();

    let private_cfg: toml::Value = load_config_file(&env.output_private_config(0)).unwrap();
    assert_eq!(private_cfg["master_key_path"], "master.key.toml".into());
}

#[test]
fn master_key_path_current_dir() {
    let env = ConfigSpec::new_without_pass();

    let temp_dir = TempDir::new().unwrap().into_path();
    env::set_current_dir(temp_dir).unwrap();

    env.command("generate-config")
        .with_arg(&env.expected_template_file())
        .with_arg(&env.output_node_config_dir(0))
        .with_named_arg("-a", "0.0.0.0:8000")
        .with_arg("--no-password")
        .with_named_arg("--master-key-path", ".")
        .run()
        .unwrap();

    let current_dir = std::env::current_dir().unwrap();
    let expected_path = current_dir.join("master.key.toml");

    let private_cfg: toml::Value = load_config_file(&env.output_private_config(0)).unwrap();
    assert_eq!(
        private_cfg["master_key_path"],
        expected_path.to_str().unwrap().into()
    );
}

#[test]
#[should_panic]
fn invalid_master_key_path() {
    let env = ConfigSpec::new_without_pass();

    env.command("generate-config")
        .with_arg(&env.expected_template_file())
        .with_arg(&env.output_node_config_dir(0))
        .with_named_arg("-a", "0.0.0.0:8000")
        .with_arg("--no-password")
        .with_named_arg("--master-key-path", "./..not-valid/path/")
        .run()
        .unwrap();
}

#[test]
fn test_generate_config_ipv4() {
    let env = ConfigSpec::new_without_pass();
    env.command("generate-config")
        .with_arg(&env.expected_template_file())
        .with_arg(&env.output_node_config_dir(0))
        .with_named_arg("-a", "127.0.0.1")
        .with_arg("--no-password")
        .run()
        .unwrap();
}

#[test]
fn test_generate_config_ipv6() {
    let env = ConfigSpec::new_without_pass();
    env.command("generate-config")
        .with_arg(&env.expected_template_file())
        .with_arg(&env.output_node_config_dir(0))
        .with_named_arg("-a", "::1")
        .with_arg("--no-password")
        .run()
        .unwrap();
}

#[test]
fn test_finalize_run_without_pass() {
    let env = ConfigSpec::new_without_pass();
    for i in 0..env.validators_count {
        env.copy_node_config_to_output(i);
        let node_config = env.output_node_config(i);
        env.command("finalize")
            .with_arg(env.output_private_config(i))
            .with_arg(&node_config)
            .with_arg("--public-configs")
            .with_args(env.expected_pub_configs())
            .run()
            .unwrap();
        assert_config_files_eq(&node_config, env.expected_node_config_file(i));

        let feedback = env
            .command("run")
            .with_named_arg("-c", &node_config)
            .with_named_arg("-d", env.output_dir().join("foo"))
            .with_named_arg("--master-key-pass", "pass:")
            .run();
        assert!(is_run_node_config(feedback.unwrap()));
    }
}

#[test]
fn test_finalize_run_with_pass() {
    let env = ConfigSpec::new_with_pass();

    env::set_var(DEFAULT_MASTER_PASS_ENV_VAR, "some passphrase");
    env.copy_node_config_to_output(0);
    let node_config = env.output_node_config(0);
    env.command("finalize")
        .with_arg(env.output_private_config(0))
        .with_arg(&node_config)
        .with_arg("--public-configs")
        .with_args(env.expected_pub_configs())
        .run()
        .unwrap();
    assert_config_files_eq(&node_config, env.expected_node_config_file(0));

    let feedback = env
        .command("run")
        .with_named_arg("-c", &node_config)
        .with_named_arg("-d", env.output_dir().join("foo"))
        .with_named_arg("--master-key-pass", "env")
        .run();
    assert!(is_run_node_config(feedback.unwrap()));
}

#[test]
#[should_panic(
    expected = "The number of validators (3) does not match the number of validators keys (4)."
)]
fn test_more_validators_count() {
    let env = ConfigSpec::new_more_validators();

    let node_config = env.output_node_config(0);
    env.copy_node_config_to_output(0);
    env.command("finalize")
        .with_arg(env.output_private_config(0))
        .with_arg(&node_config)
        .with_arg("--public-configs")
        .with_args(env.expected_pub_configs())
        .run()
        .unwrap();
}

#[test]
fn test_full_workflow() {
    let env = ConfigSpec::new("", 4);

    let output_template_file = env.output_template_file();
    env.command("generate-template")
        .with_arg(&output_template_file)
        .with_named_arg("--validators-count", env.validators_count.to_string())
        .with_named_arg("--supervisor-mode", "simple")
        .run()
        .unwrap();

    for i in 0..env.validators_count {
        env.command("generate-config")
            .with_arg(&output_template_file)
            .with_arg(&env.output_node_config_dir(i))
            .with_named_arg("-a", format!("0.0.0.0:{}", 8000 + i))
            .with_named_arg("--master-key-pass", "pass:12345678")
            .run()
            .unwrap();
    }

    env::set_var("EXONUM_MASTER_PASS", "12345678");
    for i in 0..env.validators_count {
        let node_config = env.output_node_config(i);
        env.command("finalize")
            .with_arg(env.output_private_config(i))
            .with_arg(&node_config)
            .with_arg("--public-configs")
            .with_args(env.output_pub_configs())
            .run()
            .unwrap();

        let feedback = env
            .command("run")
            .with_named_arg("-c", &node_config)
            .with_named_arg("-d", env.output_dir().join("foo"))
            .with_named_arg("--master-key-pass", "env")
            .run();
        assert!(is_run_node_config(feedback.unwrap()));
    }
}

#[test]
fn test_run_dev() {
    let env = ConfigSpec::new_without_pass();

    let artifacts_dir = env.output_dir().join("artifacts");
    // Mocks existence of old DB files that are supposed to be cleaned up.
    let db_dir = artifacts_dir.join("db");
    fs::create_dir_all(&db_dir).unwrap();
    let old_db_file = db_dir.join("content.foo");
    touch(&old_db_file);
    // Checks run-dev command.
    let feedback = env
        .command("run-dev")
        .with_arg("-a")
        .with_arg(&artifacts_dir)
        .run();
    assert!(is_run_node_config(feedback.unwrap()));
    // Tests cleaning up.
    assert!(!old_db_file.exists());
}

#[test]
fn test_clear_cache() {
    let env = ConfigSpec::new_without_pass();
    let db_path = env.output_dir().join("db0");

    env.command("maintenance")
        .with_named_arg("--node-config", &env.expected_node_config_file(0))
        .with_named_arg("--db-path", &db_path)
        .with_arg("clear-cache")
        .run()
        .unwrap();
}

#[test]
fn run_node_with_simple_supervisor() {
    run_node_with_supervisor(&SupervisorMode::Simple).unwrap();
}

#[test]
fn run_node_with_decentralized_supervisor() {
    run_node_with_supervisor(&SupervisorMode::Decentralized).unwrap();
}

#[test]
fn different_supervisor_modes_in_public_configs() -> Result<(), failure::Error> {
    let pub_config_1 = public_config(SupervisorMode::Simple);
    let pub_config_2 = public_config(SupervisorMode::Decentralized);
    let private_config = NodePrivateConfig {
        listen_address: "127.0.0.1:5400".parse().unwrap(),
        external_address: "127.0.0.1:5400".to_string(),
        master_key_path: Default::default(),
        api: Default::default(),
        network: Default::default(),
        mempool: Default::default(),
        database: Default::default(),
        thread_pool_size: None,
        connect_list: Default::default(),
        keys: Default::default(),
    };

    let testnet_dir = tempfile::tempdir()?;
    let pub_config_1_path = testnet_dir.path().join("pub1.toml");
    let pub_config_2_path = testnet_dir.path().join("pub2.toml");
    let private_config_path = testnet_dir.path().join("sec.toml");

    save_config_file(&pub_config_1, &pub_config_1_path)?;
    save_config_file(&pub_config_2, &pub_config_2_path)?;
    save_config_file(&private_config, &private_config_path)?;

    let finalize = Finalize {
        private_config_path: testnet_dir.path().join("sec.toml"),
        output_config_path: testnet_dir.path().join("node.toml"),
        public_configs: vec![pub_config_1_path, pub_config_2_path],
        public_api_address: None,
        private_api_address: None,
        public_allow_origin: None,
        private_allow_origin: None,
    };
    let err = finalize.execute().err().unwrap();
    assert!(err
        .to_string()
        .contains("Found public configs with different general configuration."));
    Ok(())
}

fn public_config(supervisor_mode: SupervisorMode) -> NodePublicConfig {
    let keys = ValidatorKeys {
        consensus_key: gen_keypair().0,
        service_key: gen_keypair().0,
    };
    NodePublicConfig {
        consensus: Default::default(),
        general: GeneralConfig {
            validators_count: 2,
            supervisor_mode,
        },
        validator_keys: Some(keys),
    }
}

fn run_node_with_supervisor(supervisor_mode: &SupervisorMode) -> Result<(), failure::Error> {
    let testnet_dir = tempfile::tempdir()?;

    let common_config_path = testnet_dir.path().join("common.toml");

    let generate_template = GenerateTemplate {
        common_config: common_config_path.clone(),
        validators_count: 1,
        supervisor_mode: supervisor_mode.clone(),
    };
    generate_template.execute()?;

    let generate_config = GenerateConfig {
        common_config: common_config_path.clone(),
        output_dir: testnet_dir.path().to_owned(),
        peer_address: "127.0.0.1:5400".parse().unwrap(),
        listen_address: None,
        no_password: true,
        master_key_pass: None,
        master_key_path: None,
    };
    let (public_config, secret_config) = match generate_config.execute()? {
        StandardResult::GenerateConfig {
            public_config_path,
            private_config_path: secret_config_path,
            ..
        } => (public_config_path, secret_config_path),
        _ => unreachable!("Invalid result of generate-config"),
    };

    let node_config_path = testnet_dir.path().join("node.toml");

    let finalize = Finalize {
        private_config_path: secret_config,
        output_config_path: node_config_path.clone(),
        public_configs: vec![public_config],
        public_api_address: None,
        private_api_address: None,
        public_allow_origin: None,
        private_allow_origin: None,
    };
    finalize.execute()?;

    let run = Run {
        node_config: node_config_path.clone(),
        db_path: testnet_dir.path().to_owned(),
        public_api_address: None,
        private_api_address: None,
        master_key_pass: Some(FromStr::from_str("pass:")?),
    };

    if let StandardResult::Run(config) = run.execute()? {
        assert_eq!(
            config.node_config.public_config.general.supervisor_mode,
            *supervisor_mode
        );
    } else {
        unreachable!("Invalid result of run");
    }

    Ok(())
}<|MERGE_RESOLUTION|>--- conflicted
+++ resolved
@@ -14,26 +14,15 @@
 
 // This is a regression test for exonum configuration.
 
-<<<<<<< HEAD
-use exonum::{
-    api::backends::actix::AllowOrigin,
-    crypto::{PublicKey, PUBLIC_KEY_LENGTH},
-    helpers::config::{ConfigFile, ConfigManager},
-    node::{ConnectInfo, ConnectListConfig, NodeConfig},
-=======
-#[macro_use]
-extern crate pretty_assertions;
-
 use exonum::{api::backends::actix::AllowOrigin, blockchain::ValidatorKeys, crypto::gen_keypair};
 use exonum_cli::{
     command::{
         finalize::Finalize, generate_config::GenerateConfig, generate_template::GenerateTemplate,
+    },
         run::Run, Command, ExonumCommand, StandardResult,
-    },
     config::{GeneralConfig, NodePrivateConfig, NodePublicConfig},
     io::{load_config_file, save_config_file},
     password::DEFAULT_MASTER_PASS_ENV_VAR,
->>>>>>> bf00ec4a
 };
 use exonum_supervisor::mode::Mode as SupervisorMode;
 use serde_derive::*;
