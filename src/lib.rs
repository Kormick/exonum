//! # Introduction
//! This crate implements the standalone configuration service of `Exonum` blockchain,
//! which, upon being plugged in, allows modifying
//! `Exonum` blockchain configuration by means of [propose config](struct.TxConfigPropose.html)
//! and [vote for proposed config](struct.TxConfigVote.html) transactions, signed by validators
//! - actual blockchain participants.
//!
//! It also contains http api implementation for public queries (get actual/following
//! configuration, etc.) and private queries, intended for use only by validator nodes' maintainers
//! (post configuration propose, post vote for a configuration propose).
//!
//! `Exonum` blockchain configuration is composed of:
//!
//! - consensus algorithm parameters
//! - list of validators' public keys - list of identities of consensus participants
//! - configuration of all services, plugged in for a specific blockchain instance.
//!
//! It also contains auxiliary fields:
//!
//! - `actual_from` - blockchain height, upon reaching which current config is to become actual.
//! - `previous_cfg_hash` - hash of previous configuration, which validators' set is allowed to cast
//! votes for current config.
//!
//! See [StoredConfiguration](../exonum/blockchain/config/struct.StoredConfiguration.html)
//! in exonum.
//!
//! While using the service's transactions and/or api, it's important to understand, how [hash of a
//! configuration](../exonum/blockchain/config/struct.StoredConfiguration.html#method.hash) is
//! calculated. It's calculated as a hash of normalized `String` bytes, containing
//! configuration json representation.
//! When a new propose is put via `TxConfigPropose`:
//!
//! 1. [bytes](struct.TxConfigPropose.html#method.cfg) of a `String`, containing configuration
//! json ->
//! 2. `String` ->
//! 3. `StoredConfiguration` ->
//! 4. unique normalized `String` for a unique configuration ->
//! 5. bytes ->
//! 6. [hash](../exonum/crypto/fn.hash.html)(bytes)
//!
//! The same [hash of a configuration]
//! (../exonum/blockchain/config/struct.StoredConfiguration.html#method.hash) is referenced in
//! `TxConfigVote` in [cfg_hash](struct.TxConfigVote.html#method.cfg_hash).
//!
//! # Examples
//!
//! Run `Exonum` blockchain testnet with single configuration service turned on for it in a
//! single process (2 threads per node: 1 - for exonum node and 1 - for http api listener)
//!
//! ```rust,no_run
//! extern crate iron;
//! extern crate env_logger;
//! extern crate clap;
//! extern crate serde;
//! extern crate serde_json;
//! extern crate bodyparser;

//! extern crate exonum;
//! extern crate router;
//! extern crate configuration_service;

//! use clap::App;

//! use exonum::blockchain::{Blockchain, Service};
//! use exonum::node::Node;
<<<<<<< HEAD
//! use exonum::storage::{LevelDB, LevelDBOptions};
//! use exonum::api::Api;
//! use exonum::helpers::{init_logger, generate_testnet_config};
//! use configuration_service::{ConfigurationService};
//! use configuration_service::config_api::{PublicConfigApi, PrivateConfigApi};
//!
=======
//! use exonum::helpers::clap::{GenerateCommand, RunCommand};

//! use configuration_service::ConfigurationService;

>>>>>>> fd753203
//! fn main() {
//!     exonum::crypto::init();
<<<<<<< HEAD
//!     init_logger().unwrap();
//!
//!     // Blockchain params
//!     let count = 4;
//!     // Inner exonum network start port (4000, 4001, 4002, ..)
//!     let start_port = 4000;
//!     // External http api port (8000, 8001, 8002, ...)
//!     let api_port = 8000;
//!     let tmpdir_handle = TempDir::new("exonum_configuration").unwrap();
//!     let destdir = tmpdir_handle.path();
//!
//!     // Generate blockchain configuration
//!     let node_cfgs = generate_testnet_config(count, start_port);
//!
//!     // Create testnet threads
//!     let node_threads = {
//!         let mut node_threads = Vec::new();
//!         for idx in 0..count as usize {
//!             // Create configuration service for node[idx]
//!             let service = ConfigurationService::new();
//!             // Create database for node[idx]
//!             let db = {
//!                 let mut options = LevelDBOptions::new();
//!                 let path = destdir.join(idx.to_string());
//!                 options.create_if_missing = true;
//!                 LevelDB::new(&path, options).expect("Unable to create database")
//!             };
//!             // Create node[idx]
//!             let blockchain = Blockchain::new(db, vec![Box::new(service)]);
//!             let mut node = Node::new(blockchain.clone(), node_cfgs[idx].clone());
//!             let channel_clone = node.channel().clone();
//!             let node_thread = thread::spawn(move || {
//!                                                 // Run it in separate thread
//!                                                 node.run().expect("Unable to run node");
//!                                             });
//!             node_threads.push(node_thread);
//!
//!             let node_cfg = node_cfgs[idx].clone();
//!             // Create node api thread
//!             let api_thread = thread::spawn(move || {
//!
//!                 let private_config_api = PrivateConfigApi {
//!                     channel: channel_clone,
//!                     config: (node_cfg.public_key, node_cfg.secret_key),
//!                 };
//!
//!                 let public_config_api = PublicConfigApi {
//!                     blockchain: blockchain,
//!                 };
//!
//!                 let listen_address: SocketAddr =
//!                     format!("127.0.0.1:{}", api_port+idx).parse().unwrap();
//!
//!                 let mut router = Router::new();
//!                 private_config_api.wire(&mut router);
//!                 public_config_api.wire(&mut router);
//!                 let chain = iron::Chain::new(router);
//!                 iron::Iron::new(chain).http(listen_address).unwrap();
//!             });
//!
//!             node_threads.push(api_thread);
=======
//!     exonum::helpers::init_logger().unwrap();

//!     let app = App::new("Simple configuration api demo program")
//!         .version(env!("CARGO_PKG_VERSION"))
//!         .author("Aleksey S. <aleksei.sidorov@xdev.re>")
//!         .about("Demo validator node")
//!         .subcommand(GenerateCommand::new())
//!         .subcommand(RunCommand::new());
//!     let matches = app.get_matches();

//!     match matches.subcommand() {
//!         ("generate", Some(matches)) => GenerateCommand::execute(matches),
//!         ("run", Some(matches)) => {
//!             let node_cfg = RunCommand::node_config(matches);
//!             let db = RunCommand::db(matches);

//!             let services: Vec<Box<Service>> = vec![Box::new(ConfigurationService::new())];
//!             let blockchain = Blockchain::new(db, services);

//!             let mut node = Node::new(blockchain, node_cfg);
//!             node.run().unwrap();
//!         }
//!         _ => {
//!             unreachable!("Wrong subcommand");
>>>>>>> fd753203
//!         }
//!     }
//! }
//! ```
//!
#[macro_use]
extern crate exonum;
#[macro_use]
extern crate log;

extern crate serde;
#[macro_use]
extern crate serde_derive;
extern crate serde_json;
extern crate iron;
extern crate router;
extern crate bodyparser;
extern crate params;
#[macro_use]
extern crate lazy_static;

/// Configuration service http api.
pub mod config_api;
use std::fmt;

<<<<<<< HEAD
=======
use serde::{Serialize, Serializer, Deserialize, Deserializer};
use router::Router;
use iron::Handler;

use exonum::api::Api;
>>>>>>> fd753203
use exonum::messages::Field;
use exonum::blockchain::{Service, Transaction, Schema, ApiContext};
use exonum::node::State;
use exonum::crypto::{Signature, PublicKey, hash, Hash, HASH_SIZE};
use exonum::messages::{RawMessage, Message, FromRaw, RawTransaction, Error as MessageError};
use exonum::storage::{StorageValue, List, Map, View, MapTable, MerkleTable, MerklePatriciaTable,
                      Result as StorageResult};
use exonum::blockchain::StoredConfiguration;

type ProposeData = StorageValueConfigProposeData;
/// Value of [service_id](struct.ConfigurationService.html#method.service_id) of
/// `ConfigurationService`
pub const CONFIG_SERVICE: u16 = 1;
/// Value of [message_type](../exonum/messages/struct.MessageBuffer.html#method.message_type) of
/// `TxConfigPropose`
pub const CONFIG_PROPOSE_MESSAGE_ID: u16 = 0;
/// Value of [message_type](../exonum/messages/struct.MessageBuffer.html#method.message_type) of
/// `TxConfigVote`
pub const CONFIG_VOTE_MESSAGE_ID: u16 = 1;

lazy_static! {
#[doc="
Specific [TxConfigVote](TxConfigVote.t.html) with all bytes in message set to 0.
It is used as placeholder in database for votes of validators, which didn't cast votes."]
    pub static ref ZEROVOTE: TxConfigVote = TxConfigVote::new_with_signature(&PublicKey::zero(),
    &Hash::zero(), &Signature::zero());
}

storage_value! {
    StorageValueConfigProposeData {
        const SIZE = 48;

        tx_propose:            TxConfigPropose   [00 => 8]
        votes_history_hash:    &Hash             [8 => 40]
        num_votes:             u64               [40 => 48]
    }
}

/// This structure logically contains 2 fields:
///
/// 1. `TxConfigPropose` in `tx_propose` field.
///
/// 2. Reference to
/// [votes_by_config_hash](struct.ConfigurationSchema.html#method.votes_by_config_hash) table. This
///    reference is represented by 2 fields:
///   - `votest_history_hash`
///   - `num_votes`
///
/// Length of the table is stored in `num_votes` field, which isn't changed
/// after table initialization, because number of possible vote slots for a config is determined by
/// number of validators in its previous config.
///
/// Table's root hash - in `votes_history_hash` field, which is
/// modified after a vote from validator is added.
impl StorageValueConfigProposeData {
    /// Method to mutate `votes_history_hash` field containing root hash of
    /// [votes_by_config_hash](struct.ConfigurationSchema.html#method.votes_by_config_hash)
    /// after replacing [empty
    /// vote](struct.ZEROVOTE.html) with a real `TxConfigVote` cast by a validator.
    pub fn set_history_hash(&mut self, hash: &Hash) {
        Field::write(&hash, &mut self.raw, 8, 40);
    }
}

message! {
    TxConfigPropose {
        const TYPE = CONFIG_SERVICE;
        const ID = CONFIG_PROPOSE_MESSAGE_ID;
        const SIZE = 40;

        from:           &PublicKey  [00 => 32]
        cfg:            &[u8]       [32 => 40]
    }
}

message! {
    TxConfigVote {
        const TYPE = CONFIG_SERVICE;
        const ID = CONFIG_VOTE_MESSAGE_ID;
        const SIZE = 64;

        from:           &PublicKey  [00 => 32]
        cfg_hash:       &Hash       [32 => 64]
    }
}

/// Helper enum to aggregate `TxConfigPropose` and `TxConfigVote` within. This enum implements
/// `Exonum` traits, necessary for messages and transactions: `Message`, `FromRaw`, `Transaction`
#[derive(Clone, PartialEq)]
pub enum ConfigTx {
    ConfigPropose(TxConfigPropose),
    ConfigVote(TxConfigVote),
}

/// Struct, implementing [Service](../exonum/blockchain/service/trait.Service.html) trait template.
/// Most of the actual business logic of modifying `Exonum` blockchain configuration is inside of
/// [TxConfigPropose](struct.TxConfigPropose.html#method.execute) and
/// [TxConfigVote](struct.TxConfigVote.html#method.execute).
#[derive(Default)]
pub struct ConfigurationService {}

/// `ConfigurationService` database schema: tables and logically atomic mutation methods.
pub struct ConfigurationSchema<'a> {
    view: &'a View,
}

impl ConfigTx {
    pub fn from(&self) -> &PublicKey {
        match *self {
            ConfigTx::ConfigPropose(ref msg) => msg.from(),
            ConfigTx::ConfigVote(ref msg) => msg.from(),
        }
    }
}

impl fmt::Debug for ConfigTx {
    fn fmt(&self, fmt: &mut fmt::Formatter) -> Result<(), fmt::Error> {
        match *self {
            ConfigTx::ConfigPropose(ref msg) => write!(fmt, "{:?}", msg),
            ConfigTx::ConfigVote(ref msg) => write!(fmt, "{:?}", msg),
        }
    }
}

impl FromRaw for ConfigTx {
    fn from_raw(raw: RawMessage) -> Result<ConfigTx, MessageError> {
        match raw.message_type() {
            CONFIG_PROPOSE_MESSAGE_ID => {
                Ok(ConfigTx::ConfigPropose(TxConfigPropose::from_raw(raw)?))
            }
            CONFIG_VOTE_MESSAGE_ID => Ok(ConfigTx::ConfigVote(TxConfigVote::from_raw(raw)?)),
            _ => Err(MessageError::IncorrectMessageType { message_type: raw.message_type() }),
        }
    }
}

impl Message for ConfigTx {
    fn raw(&self) -> &RawMessage {
        match *self {
            ConfigTx::ConfigPropose(ref msg) => msg.raw(),
            ConfigTx::ConfigVote(ref msg) => msg.raw(),
        }
    }

    fn verify_signature(&self, public_key: &PublicKey) -> bool {
        match *self {
            ConfigTx::ConfigPropose(ref msg) => msg.verify_signature(public_key),
            ConfigTx::ConfigVote(ref msg) => msg.verify_signature(public_key),
        }
    }

    fn hash(&self) -> Hash {
        match *self {
            ConfigTx::ConfigPropose(ref msg) => Message::hash(msg),
            ConfigTx::ConfigVote(ref msg) => Message::hash(msg),
        }
    }
}

impl<'a> ConfigurationSchema<'a> {
    pub fn new(view: &'a View) -> ConfigurationSchema {
        ConfigurationSchema { view: view }
    }

    /// Returns a table of all config proposes `TxConfigPropose`, which are stored
    /// within
    /// `StorageValueConfigProposeData` along with votes' data.
    ///
    /// - Table **key** is [hash of a configuration]
    /// (../exonum/blockchain/config/struct.StoredConfiguration.html#method.hash).
    /// This hash is normalized when a new propose is put via `put_propose`:
    ///   1. [bytes](struct.TxConfigPropose.html#method.cfg) of a `String`,
    ///   containing configuration json ->
    ///   2. `String` ->
    ///   3. [StoredConfiguration]
    ///   (../exonum/blockchain/config/struct.StoredConfiguration.html) ->
    ///   4. unique normalized `String` for a unique configuration ->
    ///   5. bytes ->
    ///   6. [hash](../exonum/crypto/fn.hash.html)(bytes)
    /// - Table **value** is `StorageValueConfigProposeData`, containing
    /// `TxConfigPropose`,
    /// which contains
    /// [bytes](struct.TxConfigPropose.html#method.cfg), corresponding to
    /// **key**.
    pub fn propose_data_by_config_hash
        (&self)
         -> MerklePatriciaTable<MapTable<View, [u8], Vec<u8>>, Hash, ProposeData> {
        MerklePatriciaTable::new(MapTable::new(vec![4], self.view))
    }

    /// - Table **index** is propose_id - position of a proposed [hash of a configuration]
    /// (../exonum/blockchain/config/struct.StoredConfiguration.html#method.hash) in the
    /// corresponding `TxConfigPropose` commit order.
    /// - Table **value** is [hash of a configuration]
    /// (../exonum/blockchain/config/struct.StoredConfiguration.html#method.hash) - **key** of
    /// `propose_data_by_config_hash`
    pub fn config_hash_by_ordinal(&self) -> MerkleTable<MapTable<View, [u8], Vec<u8>>, u64, Hash> {
        MerkleTable::new(MapTable::new(vec![9], self.view))
    }
    /// Returns a table of votes of validators for config, referenced by the
    /// queried
    /// `config_hash` - [hash of a configuration]
    /// (../exonum/blockchain/config/struct.StoredConfiguration.html#method.hash).
    ///
    /// 1. The list of validators, who can vote for a config, is determined by
    /// `validators` of previous [StoredConfiguration]
    /// (../exonum/blockchain/config/struct.StoredConfiguration.html).
    /// 2. Config, previous to a `StoredConfiguration` is referenced by
    /// `previous_cfg_hash` in `StoredConfiguration`.
    ///
    /// - Table **index** is validator_id - position of a validator's `PublicKey`
    /// in validator list of config,
    /// previous to config, referenced by the queried `config_hash`.
    /// - Table **value** is `TxConfigVote`, cast by validator with
    /// [PublicKey](struct.TxConfigVote.html#method.from), corresponding to **index**.
    pub fn votes_by_config_hash
        (&self,
         config_hash: &Hash)
         -> MerkleTable<MapTable<View, [u8], Vec<u8>>, u64, TxConfigVote> {
        let mut prefix = vec![5; 1 + HASH_SIZE];
        prefix[1..].copy_from_slice(config_hash.as_ref());
        MerkleTable::new(MapTable::new(prefix, self.view))
    }

    /// Put a new `StorageValueConfigProposeData` into `propose_data_by_config_hash` table with
    /// following fields:
    ///
    /// - **tx_propose** - `tx_propose` argument
    /// - **num_votes** - `validators.len()` of [StoredConfiguration]
    /// (../exonum/blockchain/config/struct.StoredConfiguration.html),
    /// referenced by `previous_cfg_hash` of config, stored in `tx_propose`.
    /// - **votes_history_hash** - root_hash of corresponding `votes_by_config_hash` table in a
    /// state right after initialization (all indices contain [empty vote](struct.ZEROVOTE.html)).
    ///
    /// If an entry with the same [hash of a configuration]
    /// (../exonum/blockchain/config/struct.StoredConfiguration.html#method.hash) is present
    /// in `propose_data_by_config_hash`, as in config inside of `tx_propose`, nothing is done.
    pub fn put_propose(&self, tx_propose: TxConfigPropose) -> StorageResult<()> {
        let cfg = <StoredConfiguration as StorageValue>::deserialize(tx_propose.cfg().to_vec());
        let cfg_hash = &StorageValue::hash(&cfg);

        if let Some(old_tx_propose) = self.get_propose(cfg_hash)? {
            error!("Discarding TxConfigPropose:{} which contains an already posted config. \
                    Previous TxConfigPropose:{}",
                   serde_json::to_string(&tx_propose)?,
                   serde_json::to_string(&old_tx_propose)?);
            return Ok(());
        }

        let general_schema = Schema::new(self.view);
        let prev_cfg = general_schema
            .configs()
            .get(&cfg.previous_cfg_hash)?
            .expect(&format!("Previous cfg:{:?} unexpectedly not found for TxConfigPropose:{:?}",
                            &cfg.previous_cfg_hash,
                            serde_json::to_string(&tx_propose)?));

        let votes_table = self.votes_by_config_hash(cfg_hash);
        debug_assert!(votes_table.is_empty().unwrap());
        let num_validators = prev_cfg.validators.len();
        for _ in 0..num_validators {
            votes_table.append(ZEROVOTE.clone())?;
        }
        let propose_data_by_config_hash = StorageValueConfigProposeData::new(tx_propose,
                                                                             &votes_table
                                                                                  .root_hash()?,
                                                                             num_validators as u64);
        let propose_data_by_config_hash_table = self.propose_data_by_config_hash();
        debug_assert!(propose_data_by_config_hash_table
                          .get(cfg_hash)
                          .unwrap()
                          .is_none());
        propose_data_by_config_hash_table
            .put(cfg_hash, propose_data_by_config_hash)?;
        self.config_hash_by_ordinal().append(*cfg_hash)
    }

    pub fn get_propose(&self, cfg_hash: &Hash) -> StorageResult<Option<TxConfigPropose>> {
        let option_propose_data_by_config_hash = self.propose_data_by_config_hash().get(cfg_hash)?;
        Ok(option_propose_data_by_config_hash
               .map(|propose_data_by_config_hash| propose_data_by_config_hash.tx_propose()))
    }

    pub fn put_vote(&self, tx_vote: TxConfigVote) -> StorageResult<()> {
        let cfg_hash = tx_vote.cfg_hash();
        let propose_data_by_config_hash_table = self.propose_data_by_config_hash();
        let mut propose_propose_data_by_config_hash = propose_data_by_config_hash_table
            .get(cfg_hash)?
            .expect(&format!("Corresponding propose unexpectedly not found for TxConfigVote:{:?}",
                            &tx_vote));

        let tx_propose = propose_propose_data_by_config_hash.tx_propose();
        let prev_cfg_hash =
            <StoredConfiguration as StorageValue>::deserialize(tx_propose.cfg().to_vec())
                .previous_cfg_hash;
        let general_schema = Schema::new(self.view);
        let prev_cfg = general_schema
            .configs()
            .get(&prev_cfg_hash)?
            .expect(&format!("Previous cfg:{:?} unexpectedly not found for TxConfigVote:{:?}",
                            prev_cfg_hash,
                            &tx_vote));
        let from: &PublicKey = tx_vote.from();
        let validator_id = prev_cfg
            .validators
            .iter()
            .position(|pk| pk == from)
            .expect(&format!("See !prev_cfg.validators.contains(self.from()) for \
                              TxConfigVote:{:?}",
                             &tx_vote));

        let votes_for_cfg_table = self.votes_by_config_hash(cfg_hash);
        votes_for_cfg_table
            .set(validator_id as u64, tx_vote.clone())?;
        propose_propose_data_by_config_hash.set_history_hash(&votes_for_cfg_table.root_hash()?);
        propose_data_by_config_hash_table.put(cfg_hash, propose_propose_data_by_config_hash)
    }

    pub fn get_votes(&self, cfg_hash: &Hash) -> StorageResult<Vec<Option<TxConfigVote>>> {
        let votes_table = self.votes_by_config_hash(cfg_hash);
        let votes_values = votes_table.values()?;
        let votes_options = votes_values
            .into_iter()
            .map(|vote| if vote == ZEROVOTE.clone() {
                     None
                 } else {
                     Some(vote)
                 })
            .collect::<Vec<_>>();
        Ok(votes_options)
    }

    pub fn state_hash(&self) -> StorageResult<Vec<Hash>> {
        Ok(vec![self.propose_data_by_config_hash().root_hash()?,
                self.config_hash_by_ordinal().root_hash()?])
    }
}

impl TxConfigPropose {
    pub fn execute(&self, view: &View) -> StorageResult<()> {
        let blockchain_schema = Schema::new(view);
        let config_schema = ConfigurationSchema::new(view);


        let following_config: Option<StoredConfiguration> = blockchain_schema
            .following_configuration()?;

        if let Some(foll_cfg) = following_config {
            error!("Discarding TxConfigPropose: {} as there is an already scheduled next config: \
                    {:?} ",
                   serde_json::to_string(self)?,
                   foll_cfg);
            return Ok(());
        }

        let actual_config: StoredConfiguration = blockchain_schema.actual_configuration()?;

        if !actual_config.validators.contains(self.from()) {
            error!("Discarding TxConfigPropose:{} from unknown validator. ",
                   serde_json::to_string(self)?);
            return Ok(());
        }

        let config_candidate = StoredConfiguration::try_deserialize(self.cfg());
        if config_candidate.is_err() {
            error!("Discarding TxConfigPropose:{} which contains config, which cannot be parsed: \
                    {:?}",
                   serde_json::to_string(self)?,
                   config_candidate);
            return Ok(());
        }

        let actual_config_hash = actual_config.hash();
        let config_candidate_body = config_candidate.unwrap();
        if config_candidate_body.previous_cfg_hash != actual_config_hash {
            error!("Discarding TxConfigPropose:{} which does not reference actual config: {:?}",
                   serde_json::to_string(self)?,
                   actual_config);
            return Ok(());
        }

        let current_height = blockchain_schema.current_height()?;
        let actual_from = config_candidate_body.actual_from;
        if actual_from <= current_height {
            error!("Discarding TxConfigPropose:{} which has actual_from height less than or \
                    equal to current: {:?}",
                   serde_json::to_string(self)?,
                   current_height);
            return Ok(());
        }

        config_schema.put_propose(self.clone())?;

        debug!("Put TxConfigPropose:{} to config_proposes table",
               serde_json::to_string(self)?);
        Ok(())
    }
}

impl TxConfigVote {
    pub fn execute(&self, view: &View) -> StorageResult<()> {
        let blockchain_schema = Schema::new(view);
        let config_schema = ConfigurationSchema::new(view);

        let propose_option = config_schema.get_propose(self.cfg_hash())?;
        if propose_option.is_none() {
            error!("Discarding TxConfigVote:{:?} which references unknown config hash",
                   self);
            return Ok(());
        }


        let following_config: Option<StoredConfiguration> = blockchain_schema
            .following_configuration()?;

        if let Some(foll_cfg) = following_config {
            error!("Discarding TxConfigVote: {:?} as there is an already scheduled next config: \
                    {:?} ",
                   self,
                   foll_cfg);
            return Ok(());
        }

        let actual_config: StoredConfiguration = blockchain_schema.actual_configuration()?;

        if !actual_config.validators.contains(self.from()) {
            error!("Discarding TxConfigVote:{:?} from unknown validator. ",
                   self);
            return Ok(());
        }

        let referenced_tx_propose = propose_option.unwrap();
        let parsed_config = StoredConfiguration::try_deserialize(referenced_tx_propose.cfg())
            .unwrap();
        let actual_config_hash = actual_config.hash();
        if parsed_config.previous_cfg_hash != actual_config_hash {
            error!("Discarding TxConfigVote:{:?}, whose corresponding TxConfigPropose:{} does \
                    not reference actual config: {:?}",
                   self,
                   serde_json::to_string(&referenced_tx_propose)?,
                   actual_config);
            return Ok(());
        }

        let current_height = blockchain_schema.current_height()?;
        let actual_from = parsed_config.actual_from;
        if actual_from <= current_height {
            error!("Discarding TxConfigVote:{:?}, whose corresponding TxConfigPropose:{} has \
                    actual_from height less than or equal to current: {:?}",
                   self,
                   serde_json::to_string(&referenced_tx_propose)?,
                   current_height);
            return Ok(());
        }

        config_schema.put_vote(self.clone())?;
        debug!("Put TxConfigVote:{:?} to corresponding cfg votes_by_config_hash table",
               self);

        let mut votes_count = 0;

        for vote_option in config_schema.get_votes(self.cfg_hash())? {
            if vote_option.is_some() {
                votes_count += 1;
            }
        }

        if votes_count >= State::byzantine_majority_count(actual_config.validators.len()) {
            blockchain_schema.commit_configuration(parsed_config)?;
        }
        Ok(())
    }
}

impl Transaction for ConfigTx {
    fn verify(&self) -> bool {
        self.verify_signature(self.from())
    }

    fn execute(&self, view: &View) -> StorageResult<()> {
        match *self {
            ConfigTx::ConfigPropose(ref tx) => tx.execute(view),
            ConfigTx::ConfigVote(ref tx) => tx.execute(view),
        }
    }
}

impl ConfigurationService {
    pub fn new() -> ConfigurationService {
        ConfigurationService {}
    }
}

impl Service for ConfigurationService {
    fn service_name(&self) -> &'static str {
        "configuration"
    }

    fn service_id(&self) -> u16 {
        CONFIG_SERVICE
    }

    /// `ConfigurationService` returns a vector, containing the single [root_hash]
    /// (../exonum/storage/struct.MerklePatriciaTable.html#method.root_hash)
    /// of [all config proposes table]
    /// (struct.ConfigurationSchema.html#method.propose_data_by_config_hash).
    ///
    /// Thus, `state_hash` is affected by any new valid propose and indirectly by
    /// any new vote for a propose.
    ///
    /// When a new vote for a config propose is added the [root_hash]
    /// (../exonum/storage/struct.MerkleTable.html#method.root_hash) of corresponding
    /// [votes for a propose table](struct.ConfigurationSchema.html#method.votes_by_config_hash)
    /// is modified. Such hash is stored in each entry of [all config proposes table]
    /// (struct.ConfigurationSchema.html#method.propose_data_by_config_hash)
    /// - `StorageValueConfigProposeData`.
    fn state_hash(&self, view: &View) -> StorageResult<Vec<Hash>> {
        let schema = ConfigurationSchema::new(view);
        schema.state_hash()
    }

    /// Returns box ([ConfigTx](ConfigTx.t.html))
    fn tx_from_raw(&self, raw: RawTransaction) -> Result<Box<Transaction>, MessageError> {
        ConfigTx::from_raw(raw).map(|tx| Box::new(tx) as Box<Transaction>)
    }

    fn public_api_handler(&self, ctx: &ApiContext) -> Option<Box<Handler>> {
        let mut router = Router::new();
        let api = config_api::PublicConfigApi { blockchain: ctx.blockchain().clone() };
        api.wire(&mut router);
        return Some(Box::new(router));
    }

    fn private_api_handler(&self, ctx: &ApiContext) -> Option<Box<Handler>> {
        let mut router = Router::new();
        let api = config_api::PrivateConfigApi {
            channel: ctx.node_channel().clone(),
            config: (ctx.public_key().clone(), ctx.secret_key().clone()),
        };
        api.wire(&mut router);
        return Some(Box::new(router));
    }
}<|MERGE_RESOLUTION|>--- conflicted
+++ resolved
@@ -63,84 +63,12 @@
 
 //! use exonum::blockchain::{Blockchain, Service};
 //! use exonum::node::Node;
-<<<<<<< HEAD
-//! use exonum::storage::{LevelDB, LevelDBOptions};
-//! use exonum::api::Api;
-//! use exonum::helpers::{init_logger, generate_testnet_config};
-//! use configuration_service::{ConfigurationService};
-//! use configuration_service::config_api::{PublicConfigApi, PrivateConfigApi};
-//!
-=======
 //! use exonum::helpers::clap::{GenerateCommand, RunCommand};
 
 //! use configuration_service::ConfigurationService;
 
->>>>>>> fd753203
 //! fn main() {
 //!     exonum::crypto::init();
-<<<<<<< HEAD
-//!     init_logger().unwrap();
-//!
-//!     // Blockchain params
-//!     let count = 4;
-//!     // Inner exonum network start port (4000, 4001, 4002, ..)
-//!     let start_port = 4000;
-//!     // External http api port (8000, 8001, 8002, ...)
-//!     let api_port = 8000;
-//!     let tmpdir_handle = TempDir::new("exonum_configuration").unwrap();
-//!     let destdir = tmpdir_handle.path();
-//!
-//!     // Generate blockchain configuration
-//!     let node_cfgs = generate_testnet_config(count, start_port);
-//!
-//!     // Create testnet threads
-//!     let node_threads = {
-//!         let mut node_threads = Vec::new();
-//!         for idx in 0..count as usize {
-//!             // Create configuration service for node[idx]
-//!             let service = ConfigurationService::new();
-//!             // Create database for node[idx]
-//!             let db = {
-//!                 let mut options = LevelDBOptions::new();
-//!                 let path = destdir.join(idx.to_string());
-//!                 options.create_if_missing = true;
-//!                 LevelDB::new(&path, options).expect("Unable to create database")
-//!             };
-//!             // Create node[idx]
-//!             let blockchain = Blockchain::new(db, vec![Box::new(service)]);
-//!             let mut node = Node::new(blockchain.clone(), node_cfgs[idx].clone());
-//!             let channel_clone = node.channel().clone();
-//!             let node_thread = thread::spawn(move || {
-//!                                                 // Run it in separate thread
-//!                                                 node.run().expect("Unable to run node");
-//!                                             });
-//!             node_threads.push(node_thread);
-//!
-//!             let node_cfg = node_cfgs[idx].clone();
-//!             // Create node api thread
-//!             let api_thread = thread::spawn(move || {
-//!
-//!                 let private_config_api = PrivateConfigApi {
-//!                     channel: channel_clone,
-//!                     config: (node_cfg.public_key, node_cfg.secret_key),
-//!                 };
-//!
-//!                 let public_config_api = PublicConfigApi {
-//!                     blockchain: blockchain,
-//!                 };
-//!
-//!                 let listen_address: SocketAddr =
-//!                     format!("127.0.0.1:{}", api_port+idx).parse().unwrap();
-//!
-//!                 let mut router = Router::new();
-//!                 private_config_api.wire(&mut router);
-//!                 public_config_api.wire(&mut router);
-//!                 let chain = iron::Chain::new(router);
-//!                 iron::Iron::new(chain).http(listen_address).unwrap();
-//!             });
-//!
-//!             node_threads.push(api_thread);
-=======
 //!     exonum::helpers::init_logger().unwrap();
 
 //!     let app = App::new("Simple configuration api demo program")
@@ -165,7 +93,6 @@
 //!         }
 //!         _ => {
 //!             unreachable!("Wrong subcommand");
->>>>>>> fd753203
 //!         }
 //!     }
 //! }
@@ -191,14 +118,11 @@
 pub mod config_api;
 use std::fmt;
 
-<<<<<<< HEAD
-=======
 use serde::{Serialize, Serializer, Deserialize, Deserializer};
 use router::Router;
 use iron::Handler;
 
 use exonum::api::Api;
->>>>>>> fd753203
 use exonum::messages::Field;
 use exonum::blockchain::{Service, Transaction, Schema, ApiContext};
 use exonum::node::State;
