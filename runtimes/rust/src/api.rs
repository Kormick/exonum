--- conflicted
+++ resolved
@@ -14,17 +14,7 @@
 
 //! Building blocks for creating HTTP API of Rust services.
 
-<<<<<<< HEAD
-pub use exonum::api::{
-    ApiError, ApiFutureResult, ApiResult, Deprecated, EndpointMutability, Error, FutureResult,
-    Result,
-};
-
-use futures::{Future, IntoFuture};
-use serde::{de::DeserializeOwned, Serialize};
-=======
 pub use exonum_api::{Deprecated, EndpointMutability, Error, FutureResult, Result};
->>>>>>> 236d7f89
 
 use exonum::{
     blockchain::{Blockchain, Schema as CoreSchema},
