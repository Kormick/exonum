--- conflicted
+++ resolved
@@ -21,11 +21,8 @@
 - Replaced config param `timeout_events_capacity` with `internal_events_capacity`. (#388)
 - The `Transaction` trait now inherit `ExonumJson`. (#402)
 - The list of peer connections is now restored to the last state after the process is restarted. (#378)
-<<<<<<< HEAD
+- `message!` and `encoding_struct!` no longer require manual `SIZE` and offset specification.
 - `Transaction` `execute` method now returns  `TransactionStatus`. (#385)
-=======
-- `message!` and `encoding_struct!` no longer require manual `SIZE` and offset specification.
->>>>>>> a94c8b8f
 
 ### Removed
 - Removed default `state_hash` implementation in the `Service` trait. (#399)
